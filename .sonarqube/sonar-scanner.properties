--- conflicted
+++ resolved
@@ -70,11 +70,8 @@
 carma_wm.sonar.projectBaseDir                  = /opt/carma/src/CARMAPlatform/carma_wm
 carma_wm_ctrl.sonar.projectBaseDir             = /opt/carma/src/CARMAPlatform/carma_wm_ctrl
 mpc_follower_wrapper.sonar.projectBaseDir      = /opt/carma/src/CARMAPlatform/mpc_follower_wrapper
-<<<<<<< HEAD
 truck_inspection_client.sonar.projectBaseDir   = /opt/carma/src/CARMAPlatform/truck_inspection_client
-=======
 roadway_objects.sonar.projectBaseDir           = /opt/carma/src/CARMAPlatform/roadway_objects
->>>>>>> a40d3254
 
 # C++ Package differences
 # Sources
@@ -94,11 +91,8 @@
 carma_wm.sonar.sources                  = src
 carma_wm_ctrl.sonar.sources             = src
 mpc_follower_wrapper.sonar.sources      = src
-<<<<<<< HEAD
 truck_inspection_client.sonar.sources   = src
-=======
 roadway_objects.sonar.sources           = src
->>>>>>> a40d3254
 
 # Tests
 # Note: For C++ setting this field does not cause test analysis to occur. It only allows the test source code to be evaluated.
