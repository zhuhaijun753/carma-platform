--- conflicted
+++ resolved
@@ -57,14 +57,10 @@
   stop_and_wait_plugin, \
   carma_record, \
   traffic_incident_parser, \
-<<<<<<< HEAD
   unobstructed_lanechange
   traffic_incident_parser
   motion_computation
-=======
-  motion_computation, \
-  unobstructed_lanechange
->>>>>>> 2e6b2e07
+
 
 guidance.sonar.projectBaseDir                  = /opt/carma/src/CARMAPlatform/guidance
 bsm_generator.sonar.projectBaseDir             = /opt/carma/src/CARMAPlatform/bsm_generator
