#  Copyright (C) 2018-2020 LEIDOS.
# 
#  Licensed under the Apache License, Version 2.0 (the "License"); you may not
#  use this file except in compliance with the License. You may obtain a copy of
#  the License at
# 
#  http://www.apache.org/licenses/LICENSE-2.0
# 
#  Unless required by applicable law or agreed to in writing, software
#  distributed under the License is distributed on an "AS IS" BASIS, WITHOUT
#  WARRANTIES OR CONDITIONS OF ANY KIND, either express or implied. See the
#  License for the specific language governing permissions and limitations under
#  the License.

# Configuration file for Sonar Scanner used for CI 
sonar.scanner.force-deprecated-java-version-grace-period=true
sonar.projectKey=usdot-fhwa-stol_CARMAPlatform
sonar.organization=usdot-fhwa-stol
sonar.cfamily.build-wrapper-output=/opt/carma/bw-output
sonar.host.url=https://sonarcloud.io
sonar.sources=src/main
sonar.tests=src/test
sonar.cfamily.gcov.reportsPath=/opt/carma/coverage_reports/gcov
# Set Git as SCM sensor
sonar.scm.disabled=false
sonar.scm.enabled=true
sonar.scm.provider=git
sonar.sourceEncoding=UTF-8

# Modules, C++ packages
sonar.modules= bsm_generator, \
  gnss_to_map_convertor, \
  guidance, \
  guidance_command_repeater, \
  truck_inspection_client, \
  pure_pursuit_wrapper, \
  route, \
  route_following_plugin, \
  trajectory_executor, \
  health_monitor, \
  localization_manager, \
  arbitrator, \
  plan_delegator, \
  carma_wm, \
  carma_wm_ctrl, \
  mpc_follower_wrapper, \
  roadway_objects, \
  platooning_strategic, \
  mock_lightbar_driver, \
  platooning_tactical_plugin, \
  port_drayage_plugin, \
  mobilitypath_publisher, \
  platoon_control_plugin, \
  rosbag_mock_drivers, \
  lightbar_manager, \
  inlanecruising_plugin, \
  stop_and_wait_plugin, \
  carma_record, \
  traffic_incident_parser, \
<<<<<<< HEAD
  unobstructed_lanechange
  traffic_incident_parser
=======
  motion_computation
>>>>>>> 26aa505c

guidance.sonar.projectBaseDir                  = /opt/carma/src/CARMAPlatform/guidance
bsm_generator.sonar.projectBaseDir             = /opt/carma/src/CARMAPlatform/bsm_generator
gnss_to_map_convertor.sonar.projectBaseDir     = /opt/carma/src/CARMAPlatform/gnss_to_map_convertor
guidance_command_repeater.sonar.projectBaseDir = /opt/carma/src/CARMAPlatform/guidance_command_repeater
pure_pursuit_wrapper.sonar.projectBaseDir      = /opt/carma/src/CARMAPlatform/pure_pursuit_wrapper
route.sonar.projectBaseDir                     = /opt/carma/src/CARMAPlatform/route
route_following_plugin.sonar.projectBaseDir    = /opt/carma/src/CARMAPlatform/route_following_plugin
trajectory_executor.sonar.projectBaseDir       = /opt/carma/src/CARMAPlatform/trajectory_executor
localization_manager.sonar.projectBaseDir         = /opt/carma/src/CARMAPlatform/localization_manager
health_monitor.sonar.projectBaseDir            = /opt/carma/src/CARMAPlatform/health_monitor
arbitrator.sonar.projectBaseDir                = /opt/carma/src/CARMAPlatform/arbitrator
plan_delegator.sonar.projectBaseDir            = /opt/carma/src/CARMAPlatform/plan_delegator
carma_wm.sonar.projectBaseDir                  = /opt/carma/src/CARMAPlatform/carma_wm
carma_wm_ctrl.sonar.projectBaseDir             = /opt/carma/src/CARMAPlatform/carma_wm_ctrl
mpc_follower_wrapper.sonar.projectBaseDir      = /opt/carma/src/CARMAPlatform/mpc_follower_wrapper
truck_inspection_client.sonar.projectBaseDir   = /opt/carma/src/CARMAPlatform/truck_inspection_client
roadway_objects.sonar.projectBaseDir           = /opt/carma/src/CARMAPlatform/roadway_objects
platooning_strategic.sonar.projectBaseDir      = /opt/carma/src/CARMAPlatform/platooning_strategic
platooning_tactical_plugin.sonar.projectBaseDir = /opt/carma/src/CARMAPlatform/platooning_tactical_plugin
platoon_control_plugin.sonar.projectBaseDir = /opt/carma/src/CARMAPlatform/platooning_control
mobilitypath_publisher.sonar.projectBaseDir = /opt/carma/src/CARMAPlatform/mobilitypath_publisher
mock_lightbar_driver.sonar.projectBaseDir = /opt/carma/src/CARMAPlatform/mock_drivers/mock_lightbar_driver
port_drayage_plugin.sonar.projectBaseDir = /opt/carma/src/CARMAPlatform/port_drayage_plugin
rosbag_mock_drivers.sonar.projectBaseDir = /opt/carma/src/CARMAPlatform/mock_drivers/rosbag_mock_drivers
lightbar_manager.sonar.projectBaseDir = /opt/carma/src/CARMAPlatform/lightbar_manager
inlanecruising_plugin.sonar.projectBaseDir = /opt/carma/src/CARMAPlatform/inlanecruising_plugin
stop_and_wait_plugin.sonar.projectBaseDir = /opt/carma/src/CARMAPlatform/stop_and_wait_plugin
carma_record.sonar.projectBaseDir = /opt/carma/src/CARMAPlatform/carma_record
traffic_incident_parser.sonar.projectBaseDir = /opt/carma/src/CARMAPlatform/traffic_incident_parser
<<<<<<< HEAD
unobstructed_lanechange.sonar.projectBaseDir = /opt/carma/src/CARMAPlatform/unobstructed_lanechange
=======
motion_computation.sonar.projectBaseDir = /opt/carma/src/CARMAPlatform/motion_computation

>>>>>>> 26aa505c

# C++ Package differences
# Sources
guidance.sonar.sources                  = src
bsm_generator.sonar.sources             = src
gnss_to_map_convertor.sonar.sources     = src
guidance_command_repeater.sonar.sources = src
pure_pursuit_wrapper.sonar.sources      = src
route.sonar.sources                     = src
route_following_plugin.sonar.sources    = src
trajectory_executor.sonar.sources       = src
localization_manager.sonar.sources         = src
health_monitor.sonar.sources            = src
arbitrator.sonar.sources                = src
plan_delegator.sonar.sources            = src
carma_wm.sonar.sources                  = src
carma_wm_ctrl.sonar.sources             = src
mpc_follower_wrapper.sonar.sources      = src
truck_inspection_client.sonar.sources   = src
roadway_objects.sonar.sources           = src
platooning_strategic.sonar.sources      = src
platooning_tactical_plugin.sonar.sources           = src
platoon_control_plugin.sonar.sources           = src
mobilitypath_publisher.sonar.sources           = src
mock_lightbar_driver.sonar.sources      = src
port_drayage_plugin.sonar.sources      = src
rosbag_mock_drivers.sonar.sources      = src
lightbar_manager.sonar.sources      = src
inlanecruising_plugin.sonar.sources      = src
stop_and_wait_plugin.sonar.sources      = src
carma_record.sonar.sources = src
traffic_incident_parser.sonar.sources = src
<<<<<<< HEAD
unobstructed_lanechange.sonar.Sources = src
=======
motion_computation.sonar.sources = src

>>>>>>> 26aa505c

# Tests
# Note: For C++ setting this field does not cause test analysis to occur. It only allows the test source code to be evaluated.
bsm_generator.sonar.tests           = test
gnss_to_map_convertor.sonar.tests   = test
guidance.sonar.tests                = test
pure_pursuit_wrapper.sonar.tests    = test
route_generator.sonar.tests         = test
trajectory_executor.sonar.tests     = test
localization_manager.sonar.tests       = test
health_monitor.sonar.tests          = test
arbitrator.sonar.tests              = test
carma_wm.sonar.tests                = test
carma_wm_ctrl.sonar.tests           = test
mpc_follower_wrapper.sonar.tests    = test
truck_inspection_client.sonar.tests = test
roadway_objects.sonar.tests         = test 
platooning_strategic.sonar.tests    = test
platooning_tactical_plugin.sonar.tests         = test 
platoon_control_plugin.sonar.tests         = test
mobilitypath_publisher.sonar.tests         = test 
mock_lightbar_driver.sonar.tests    = test
port_drayage_plugin.sonar.tests   = test
rosbag_mock_drivers.sonar.tests   = test
lightbar_manager.sonar.tests   = test
inlanecruising_plugin.sonar.tests   = test
stop_and_wait_plugin.sonar.tests   = test
traffic_incident_parser.sonar.tests = test
<<<<<<< HEAD
unobstructed_lanechange.sonar.tests = test
=======
motion_computation.sonar.tests = test
>>>>>>> 26aa505c
<|MERGE_RESOLUTION|>--- conflicted
+++ resolved
@@ -57,12 +57,9 @@
   stop_and_wait_plugin, \
   carma_record, \
   traffic_incident_parser, \
-<<<<<<< HEAD
   unobstructed_lanechange
   traffic_incident_parser
-=======
   motion_computation
->>>>>>> 26aa505c
 
 guidance.sonar.projectBaseDir                  = /opt/carma/src/CARMAPlatform/guidance
 bsm_generator.sonar.projectBaseDir             = /opt/carma/src/CARMAPlatform/bsm_generator
@@ -93,12 +90,9 @@
 stop_and_wait_plugin.sonar.projectBaseDir = /opt/carma/src/CARMAPlatform/stop_and_wait_plugin
 carma_record.sonar.projectBaseDir = /opt/carma/src/CARMAPlatform/carma_record
 traffic_incident_parser.sonar.projectBaseDir = /opt/carma/src/CARMAPlatform/traffic_incident_parser
-<<<<<<< HEAD
 unobstructed_lanechange.sonar.projectBaseDir = /opt/carma/src/CARMAPlatform/unobstructed_lanechange
-=======
 motion_computation.sonar.projectBaseDir = /opt/carma/src/CARMAPlatform/motion_computation
 
->>>>>>> 26aa505c
 
 # C++ Package differences
 # Sources
@@ -131,12 +125,9 @@
 stop_and_wait_plugin.sonar.sources      = src
 carma_record.sonar.sources = src
 traffic_incident_parser.sonar.sources = src
-<<<<<<< HEAD
 unobstructed_lanechange.sonar.Sources = src
-=======
 motion_computation.sonar.sources = src
 
->>>>>>> 26aa505c
 
 # Tests
 # Note: For C++ setting this field does not cause test analysis to occur. It only allows the test source code to be evaluated.
@@ -165,8 +156,5 @@
 inlanecruising_plugin.sonar.tests   = test
 stop_and_wait_plugin.sonar.tests   = test
 traffic_incident_parser.sonar.tests = test
-<<<<<<< HEAD
 unobstructed_lanechange.sonar.tests = test
-=======
 motion_computation.sonar.tests = test
->>>>>>> 26aa505c
