#  Copyright (C) 2018-2020 LEIDOS.
# 
#  Licensed under the Apache License, Version 2.0 (the "License"); you may not
#  use this file except in compliance with the License. You may obtain a copy of
#  the License at
# 
#  http://www.apache.org/licenses/LICENSE-2.0
# 
#  Unless required by applicable law or agreed to in writing, software
#  distributed under the License is distributed on an "AS IS" BASIS, WITHOUT
#  WARRANTIES OR CONDITIONS OF ANY KIND, either express or implied. See the
#  License for the specific language governing permissions and limitations under
#  the License.

# Configuration file for Sonar Scanner used for CI 
sonar.scanner.force-deprecated-java-version-grace-period=true
sonar.projectKey=usdot-fhwa-stol_CARMAPlatform
sonar.organization=usdot-fhwa-stol
sonar.cfamily.build-wrapper-output=/opt/carma/bw-output
sonar.host.url=https://sonarcloud.io
sonar.sources=src/main
sonar.tests=src/test
sonar.cfamily.gcov.reportsPath=/opt/carma/coverage_reports/gcov
# Set Git as SCM sensor
sonar.scm.disabled=false
sonar.scm.enabled=true
sonar.scm.provider=git
sonar.sourceEncoding=UTF-8

# Modules, C++ packages
sonar.modules= bsm_generator, \
  gnss_to_map_convertor, \
  guidance, \
  guidance_command_repeater, \
  truck_inspection_client, \
  pure_pursuit_wrapper, \
  route, \
  route_following_plugin, \
  trajectory_executor, \
  health_monitor, \
  localization_manager, \
  arbitrator, \
  plan_delegator, \
  carma_wm, \
  carma_wm_ctrl, \
  mpc_follower_wrapper, \
  roadway_objects, \
  platooning_strategic, \
  mock_lightbar_driver, \
  platooning_tactical_plugin, \
  port_drayage_plugin, \
  mobilitypath_publisher, \
  platoon_control_plugin, \
  rosbag_mock_drivers, \
  lightbar_manager, \
  inlanecruising_plugin, \
  stop_and_wait_plugin, \
  carma_record, \
  traffic_incident_parser, \
  pure_pursuit_jerk_wrapper, \
  motion_computation, \
  unobstructed_lanechange, \
<<<<<<< HEAD
  cooperative_lanechange
=======
  yield_plugin
>>>>>>> 24d40931

guidance.sonar.projectBaseDir                  = /opt/carma/src/CARMAPlatform/guidance
bsm_generator.sonar.projectBaseDir             = /opt/carma/src/CARMAPlatform/bsm_generator
gnss_to_map_convertor.sonar.projectBaseDir     = /opt/carma/src/CARMAPlatform/gnss_to_map_convertor
guidance_command_repeater.sonar.projectBaseDir = /opt/carma/src/CARMAPlatform/guidance_command_repeater
pure_pursuit_wrapper.sonar.projectBaseDir      = /opt/carma/src/CARMAPlatform/pure_pursuit_wrapper
route.sonar.projectBaseDir                     = /opt/carma/src/CARMAPlatform/route
route_following_plugin.sonar.projectBaseDir    = /opt/carma/src/CARMAPlatform/route_following_plugin
trajectory_executor.sonar.projectBaseDir       = /opt/carma/src/CARMAPlatform/trajectory_executor
localization_manager.sonar.projectBaseDir         = /opt/carma/src/CARMAPlatform/localization_manager
health_monitor.sonar.projectBaseDir            = /opt/carma/src/CARMAPlatform/health_monitor
arbitrator.sonar.projectBaseDir                = /opt/carma/src/CARMAPlatform/arbitrator
plan_delegator.sonar.projectBaseDir            = /opt/carma/src/CARMAPlatform/plan_delegator
carma_wm.sonar.projectBaseDir                  = /opt/carma/src/CARMAPlatform/carma_wm
carma_wm_ctrl.sonar.projectBaseDir             = /opt/carma/src/CARMAPlatform/carma_wm_ctrl
mpc_follower_wrapper.sonar.projectBaseDir      = /opt/carma/src/CARMAPlatform/mpc_follower_wrapper
truck_inspection_client.sonar.projectBaseDir   = /opt/carma/src/CARMAPlatform/truck_inspection_client
roadway_objects.sonar.projectBaseDir           = /opt/carma/src/CARMAPlatform/roadway_objects
platooning_strategic.sonar.projectBaseDir      = /opt/carma/src/CARMAPlatform/platooning_strategic
platooning_tactical_plugin.sonar.projectBaseDir = /opt/carma/src/CARMAPlatform/platooning_tactical_plugin
platoon_control_plugin.sonar.projectBaseDir = /opt/carma/src/CARMAPlatform/platooning_control
mobilitypath_publisher.sonar.projectBaseDir = /opt/carma/src/CARMAPlatform/mobilitypath_publisher
mock_lightbar_driver.sonar.projectBaseDir = /opt/carma/src/CARMAPlatform/mock_drivers/mock_lightbar_driver
port_drayage_plugin.sonar.projectBaseDir = /opt/carma/src/CARMAPlatform/port_drayage_plugin
rosbag_mock_drivers.sonar.projectBaseDir = /opt/carma/src/CARMAPlatform/mock_drivers/rosbag_mock_drivers
lightbar_manager.sonar.projectBaseDir = /opt/carma/src/CARMAPlatform/lightbar_manager
inlanecruising_plugin.sonar.projectBaseDir = /opt/carma/src/CARMAPlatform/inlanecruising_plugin
stop_and_wait_plugin.sonar.projectBaseDir = /opt/carma/src/CARMAPlatform/stop_and_wait_plugin
carma_record.sonar.projectBaseDir = /opt/carma/src/CARMAPlatform/carma_record
traffic_incident_parser.sonar.projectBaseDir = /opt/carma/src/CARMAPlatform/traffic_incident_parser
pure_pursuit_jerk_wrapper.sonar.projectBaseDir = /opt/carma/src/CARMAPlatform/pure_pursuit_jerk_wrapper
motion_computation.sonar.projectBaseDir = /opt/carma/src/CARMAPlatform/motion_computation
unobstructed_lanechange.sonar.projectBaseDir = /opt/carma/src/CARMAPlatform/unobstructed_lanechange
<<<<<<< HEAD
cooperative_lanechange.sonar.projectBaseDir = /opt/carma/src/CARMAPlatform/cooperative_lanechange
=======
yield_plugin.sonar.projectBaseDir = /opt/carma/src/CARMAPlatform/yield_plugin

>>>>>>> 24d40931

# C++ Package differences
# Sources
guidance.sonar.sources                  = src
bsm_generator.sonar.sources             = src
gnss_to_map_convertor.sonar.sources     = src
guidance_command_repeater.sonar.sources = src
pure_pursuit_wrapper.sonar.sources      = src
route.sonar.sources                     = src
route_following_plugin.sonar.sources    = src
trajectory_executor.sonar.sources       = src
localization_manager.sonar.sources         = src
health_monitor.sonar.sources            = src
arbitrator.sonar.sources                = src
plan_delegator.sonar.sources            = src
carma_wm.sonar.sources                  = src
carma_wm_ctrl.sonar.sources             = src
mpc_follower_wrapper.sonar.sources      = src
truck_inspection_client.sonar.sources   = src
roadway_objects.sonar.sources           = src
platooning_strategic.sonar.sources      = src
platooning_tactical_plugin.sonar.sources           = src
platoon_control_plugin.sonar.sources           = src
mobilitypath_publisher.sonar.sources           = src
mock_lightbar_driver.sonar.sources      = src
port_drayage_plugin.sonar.sources      = src
rosbag_mock_drivers.sonar.sources      = src
lightbar_manager.sonar.sources      = src
inlanecruising_plugin.sonar.sources      = src
stop_and_wait_plugin.sonar.sources      = src
carma_record.sonar.sources = src
traffic_incident_parser.sonar.sources = src
pure_pursuit_jerk_wrapper.sonar.sources = src
motion_computation.sonar.sources = src
unobstructed_lanechange.sonar.sources = src
<<<<<<< HEAD
cooperative_lanechange.sonar.sources = src
=======
yield_plugin.sonar.sources = src
>>>>>>> 24d40931

# Tests
# Note: For C++ setting this field does not cause test analysis to occur. It only allows the test source code to be evaluated.
bsm_generator.sonar.tests           = test
gnss_to_map_convertor.sonar.tests   = test
guidance.sonar.tests                = test
pure_pursuit_wrapper.sonar.tests    = test
route_generator.sonar.tests         = test
trajectory_executor.sonar.tests     = test
localization_manager.sonar.tests       = test
health_monitor.sonar.tests          = test
arbitrator.sonar.tests              = test
carma_wm.sonar.tests                = test
carma_wm_ctrl.sonar.tests           = test
mpc_follower_wrapper.sonar.tests    = test
truck_inspection_client.sonar.tests = test
roadway_objects.sonar.tests         = test 
platooning_strategic.sonar.tests    = test
platooning_tactical_plugin.sonar.tests         = test 
platoon_control_plugin.sonar.tests         = test
mobilitypath_publisher.sonar.tests         = test 
mock_lightbar_driver.sonar.tests    = test
port_drayage_plugin.sonar.tests   = test
rosbag_mock_drivers.sonar.tests   = test
lightbar_manager.sonar.tests   = test
inlanecruising_plugin.sonar.tests   = test
stop_and_wait_plugin.sonar.tests   = test
traffic_incident_parser.sonar.tests = test
pure_pursuit_jerk_wrapper.tests = test
motion_computation.sonar.tests = test
unobstructed_lanechange.sonar.tests = test
<<<<<<< HEAD
cooperative_lanechange.sonar.tests = test
=======
yield_plugin.sonar.tests = test
>>>>>>> 24d40931
<|MERGE_RESOLUTION|>--- conflicted
+++ resolved
@@ -60,11 +60,8 @@
   pure_pursuit_jerk_wrapper, \
   motion_computation, \
   unobstructed_lanechange, \
-<<<<<<< HEAD
-  cooperative_lanechange
-=======
+  cooperative_lanechange,\
   yield_plugin
->>>>>>> 24d40931
 
 guidance.sonar.projectBaseDir                  = /opt/carma/src/CARMAPlatform/guidance
 bsm_generator.sonar.projectBaseDir             = /opt/carma/src/CARMAPlatform/bsm_generator
@@ -98,12 +95,9 @@
 pure_pursuit_jerk_wrapper.sonar.projectBaseDir = /opt/carma/src/CARMAPlatform/pure_pursuit_jerk_wrapper
 motion_computation.sonar.projectBaseDir = /opt/carma/src/CARMAPlatform/motion_computation
 unobstructed_lanechange.sonar.projectBaseDir = /opt/carma/src/CARMAPlatform/unobstructed_lanechange
-<<<<<<< HEAD
 cooperative_lanechange.sonar.projectBaseDir = /opt/carma/src/CARMAPlatform/cooperative_lanechange
-=======
 yield_plugin.sonar.projectBaseDir = /opt/carma/src/CARMAPlatform/yield_plugin
 
->>>>>>> 24d40931
 
 # C++ Package differences
 # Sources
@@ -139,11 +133,8 @@
 pure_pursuit_jerk_wrapper.sonar.sources = src
 motion_computation.sonar.sources = src
 unobstructed_lanechange.sonar.sources = src
-<<<<<<< HEAD
 cooperative_lanechange.sonar.sources = src
-=======
 yield_plugin.sonar.sources = src
->>>>>>> 24d40931
 
 # Tests
 # Note: For C++ setting this field does not cause test analysis to occur. It only allows the test source code to be evaluated.
@@ -175,8 +166,5 @@
 pure_pursuit_jerk_wrapper.tests = test
 motion_computation.sonar.tests = test
 unobstructed_lanechange.sonar.tests = test
-<<<<<<< HEAD
 cooperative_lanechange.sonar.tests = test
-=======
-yield_plugin.sonar.tests = test
->>>>>>> 24d40931
+yield_plugin.sonar.tests = test