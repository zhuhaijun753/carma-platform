--- conflicted
+++ resolved
@@ -57,15 +57,9 @@
   stop_and_wait_plugin, \
   carma_record, \
   traffic_incident_parser, \
-<<<<<<< HEAD
-  unobstructed_lanechange
-  traffic_incident_parser
-  motion_computation
-=======
   motion_computation, \
   unobstructed_lanechange, \
   yield_plugin
->>>>>>> 752bd37c
 
 
 guidance.sonar.projectBaseDir                  = /opt/carma/src/CARMAPlatform/guidance
@@ -100,11 +94,8 @@
 unobstructed_lanechange.sonar.projectBaseDir = /opt/carma/src/CARMAPlatform/unobstructed_lanechange
 motion_computation.sonar.projectBaseDir = /opt/carma/src/CARMAPlatform/motion_computation
 unobstructed_lanechange.sonar.projectBaseDir = /opt/carma/src/CARMAPlatform/unobstructed_lanechange
-<<<<<<< HEAD
-=======
 yield_plugin.sonar.projectBaseDir = /opt/carma/src/CARMAPlatform/yield_plugin
 
->>>>>>> 752bd37c
 
 # C++ Package differences
 # Sources
@@ -140,10 +131,7 @@
 unobstructed_lanechange.sonar.Sources = src
 motion_computation.sonar.sources = src
 unobstructed_lanechange.sonar.sources = src
-<<<<<<< HEAD
-=======
 yield_plugin.sonar.sources = src
->>>>>>> 752bd37c
 
 # Tests
 # Note: For C++ setting this field does not cause test analysis to occur. It only allows the test source code to be evaluated.
@@ -174,9 +162,5 @@
 traffic_incident_parser.sonar.tests = test
 unobstructed_lanechange.sonar.tests = test
 motion_computation.sonar.tests = test
-<<<<<<< HEAD
 unobstructed_lanechange.sonar.tests = test
-=======
-unobstructed_lanechange.sonar.tests = test
-yield_plugin.sonar.tests = test
->>>>>>> 752bd37c
+yield_plugin.sonar.tests = test