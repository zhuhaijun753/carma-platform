/*
 * Copyright (C) 2018-2020 LEIDOS.
 *
 * Licensed under the Apache License, Version 2.0 (the "License"); you may not
 * use this file except in compliance with the License. You may obtain a copy of
 * the License at
 *
 * http://www.apache.org/licenses/LICENSE-2.0
 *
 * Unless required by applicable law or agreed to in writing, software
 * distributed under the License is distributed on an "AS IS" BASIS, WITHOUT
 * WARRANTIES OR CONDITIONS OF ANY KIND, either express or implied. See the
 * License for the specific language governing permissions and limitations under
 * the License.
 */

#include "pure_pursuit_wrapper/pure_pursuit_wrapper.hpp"
#include <trajectory_utils/conversions/conversions.h>
#include <carma_wm/Geometry.h>

namespace pure_pursuit_wrapper
{
PurePursuitWrapper::PurePursuitWrapper(PurePursuitWrapperConfig config, WaypointPub waypoint_pub, PluginDiscoveryPub plugin_discovery_pub)
  : config_(config), waypoint_pub_(waypoint_pub), plugin_discovery_pub_(plugin_discovery_pub)
{
  plugin_discovery_msg_.name = "Pure Pursuit";
  plugin_discovery_msg_.versionId = "v1.0";
  plugin_discovery_msg_.available = true;
  plugin_discovery_msg_.activated = true;
  plugin_discovery_msg_.type = cav_msgs::Plugin::CONTROL;
  plugin_discovery_msg_.capability = "control_pure_pursuit_plan/plan_controls";
}

bool PurePursuitWrapper::onSpin()
{
  plugin_discovery_pub_(plugin_discovery_msg_);
  return true;
}


void PurePursuitWrapper::trajectoryPlanHandler(const cav_msgs::TrajectoryPlan::ConstPtr& tp)
{
  ROS_DEBUG_STREAM("Received TrajectoryPlanCurrentPosecallback message");

  std::vector<double> times;
  std::vector<double> downtracks;
  trajectory_utils::conversions::trajectory_to_downtrack_time(tp->trajectory_points, &downtracks, &times);

  std::vector<double> speeds;
  trajectory_utils::conversions::time_to_speed(downtracks, times, tp->initial_longitudinal_velocity, &speeds);

  if (speeds.size() != tp->trajectory_points.size())
  {
    throw std::invalid_argument("Speeds and trajectory points sizes do not match");
  }

  std::vector<double> lag_speeds = apply_response_lag(speeds, downtracks, config_.vehicle_response_lag); // This call requires that the first speed point be current speed to work as expected

  autoware_msgs::Lane lane;
  lane.header = tp->header;
  std::vector<autoware_msgs::Waypoint> waypoints;
  waypoints.reserve(tp->trajectory_points.size());

  for (int i = 0; i < tp->trajectory_points.size(); i++)
  {
    autoware_msgs::Waypoint wp;

    wp.pose.pose.position.x = tp->trajectory_points[i].x;
    wp.pose.pose.position.y = tp->trajectory_points[i].y;
    wp.twist.twist.linear.x = lag_speeds[i];
    ROS_DEBUG_STREAM("Setting waypoint idx: " << i <<", x: " << tp->trajectory_points[i].x << 
                            ", y: " << tp->trajectory_points[i].y <<
<<<<<<< HEAD
                            ", speed: " << speeds[i]* 2.23694 << "mph" << "  Tactical plugin:"<< tp->trajectory_points[i].planner_plugin_name);
=======
                            ", speed: " << lag_speeds[i]* 2.23694 << "mph");
>>>>>>> ac3591c9
    waypoints.push_back(wp);
  }

  lane.waypoints = waypoints;
  waypoint_pub_(lane);
};

std::vector<double> PurePursuitWrapper::apply_response_lag(const std::vector<double>& speeds, const std::vector<double> downtracks, double response_lag) const { // Note first speed is assumed to be vehicle speed
  if (speeds.size() != downtracks.size()) {
    throw std::invalid_argument("Speed list and downtrack list are not the same size.");
  }

  std::vector<double> output;
  if (speeds.empty()) {
    return output;
  }

  double lookahead_distance = speeds[0] * response_lag;

  double downtrack_cutoff = downtracks[0] + lookahead_distance;
  size_t lookahead_count = std::lower_bound(downtracks.begin(),downtracks.end(), downtrack_cutoff) - downtracks.begin(); // Use binary search to find lower bound cutoff point
  output = trajectory_utils::shift_by_lookahead(speeds, (unsigned int) lookahead_count);
  return output;
}
}  // namespace pure_pursuit_wrapper<|MERGE_RESOLUTION|>--- conflicted
+++ resolved
@@ -70,11 +70,7 @@
     wp.twist.twist.linear.x = lag_speeds[i];
     ROS_DEBUG_STREAM("Setting waypoint idx: " << i <<", x: " << tp->trajectory_points[i].x << 
                             ", y: " << tp->trajectory_points[i].y <<
-<<<<<<< HEAD
                             ", speed: " << speeds[i]* 2.23694 << "mph" << "  Tactical plugin:"<< tp->trajectory_points[i].planner_plugin_name);
-=======
-                            ", speed: " << lag_speeds[i]* 2.23694 << "mph");
->>>>>>> ac3591c9
     waypoints.push_back(wp);
   }
 
