#pragma once
/*
 * Copyright (C) 2019-2020 LEIDOS.
 *
 * Licensed under the Apache License, Version 2.0 (the "License"); you may not
 * use this file except in compliance with the License. You may obtain a copy of
 * the License at
 *
 * http://www.apache.org/licenses/LICENSE-2.0
 *
 * Unless required by applicable law or agreed to in writing, software
 * distributed under the License is distributed on an "AS IS" BASIS, WITHOUT
 * WARRANTIES OR CONDITIONS OF ANY KIND, either express or implied. See the
 * License for the specific language governing permissions and limitations under
 * the License.
 */

#include <vector>
#include <math.h>
#include <cav_msgs/TrajectoryPlan.h>
#include <cav_msgs/TrajectoryPlanPoint.h>
#include <cav_msgs/Plugin.h>
#include <boost/shared_ptr.hpp>
#include <carma_utils/CARMAUtils.h>
#include <geometry_msgs/PoseStamped.h>
#include <geometry_msgs/TwistStamped.h>
#include <cav_srvs/PlanTrajectory.h>
#include <carma_wm/WMListener.h>
#include <carma_wm/WorldModel.h>
#include "third_party_library/spline.h"
#include <carma_wm/Geometry.h>
#include <lanelet2_core/primitives/Lanelet.h>
#include <lanelet2_core/geometry/LineString.h>
#include <carma_wm/Geometry.h>
#include "smoothing/SplineI.h"
#include "smoothing/BSpline.h"
#include "spline.h"




namespace unobstructed_lanechange
{
    /**
     * \brief Convenience class for pairing 2d points with speeds
    */ 
    struct PointSpeedPair
    {
    lanelet::BasicPoint2d point;
    double speed = 0;
    };

    class UnobstructedLaneChangePlugin
    {
        public:
            
            // Default constructor for UnobstructedLaneChangePlugin class
            UnobstructedLaneChangePlugin();

            /**
             * \brief General entry point to begin the operation of this class
            */
            void run();

            /**
             * \brief Service callback for trajectory planning
             * 
             * \param req The service request
             * \param resp The service response
             * 
             * \return True if success. False otherwise
             */ 
            bool plan_trajectory_cb(cav_srvs::PlanTrajectoryRequest &req, cav_srvs::PlanTrajectoryResponse &resp);
            
            /**
             * \brief Converts a set of requested STOP_AND_WAIT maneuvers to point speed limit pairs. 
             * 
             * \param maneuvers The list of maneuvers to convert
             * \param max_starting_downtrack The maximum downtrack that is allowed for the first maneuver. This should be set to the vehicle position or earlier.
             *                               If the first maneuver exceeds this then it's downtrack will be shifted to this value.
             * \param wm Pointer to intialized world model for semantic map access
             * 
             * \return List of centerline points paired with speed limits
             */ 
            std::vector<PointSpeedPair> maneuvers_to_points(const std::vector<cav_msgs::Maneuver>& maneuvers,
                                                double max_starting_downtrack,
                                                const carma_wm::WorldModelConstPtr& wm,const cav_msgs::VehicleState& state);
<<<<<<< HEAD

=======
            
>>>>>>> 9d9e5446
            int getNearestRouteIndex(lanelet::BasicLineString2d& points, const cav_msgs::VehicleState& state);
            /**
             * \brief Creates a Lanelet2 Linestring from a vector or points along the geometry 
             * \param starting_downtrack downtrack along route where maneuver starts
             * \param ending_downtrack downtrack along route where maneuver starts
             * \param wm Pointer to intialized world model for semantic map access
             * \return A Linestring of the path from starting downtrack to ending downtrack
             */
            
            lanelet::BasicLineString2d create_route_geom(double starting_downtrack, int starting_lane_id, double ending_downtrack, const carma_wm::WorldModelConstPtr& wm);
<<<<<<< HEAD
=======

            /**
             * \brief Given a LaneletPath object, find index of the lanelet which has target_id as its lanelet ID
             * \param target_id The lanelet ID this function is looking for
             * \param path A list of lanelet with different lanelet IDs
             * \return Index of the target lanelet in the list
             */
            int findLaneletIndexFromPath(int target_id, lanelet::routing::LaneletPath& path);
>>>>>>> 9d9e5446

            /**
             * \brief Given a start and end point, create a vector of points fit through a spline between the points (using a Spline library)
             * \param start The start position
             * \param start_lanelet The lanelet from which lane change starts
             * \param end The end position
             * \param end_lanelet The lanelet in which lane change ends
             * \return A linestring path from start to end fit through Spline Library
             */
            lanelet::BasicLineString2d create_lanechange_route(lanelet::BasicPoint2d start, lanelet::ConstLanelet& start_lanelet, lanelet::BasicPoint2d end, lanelet::ConstLanelet& end_lanelet);
            
            /**
             * \brief Method converts a list of lanelet centerline points and current vehicle state into a usable list of trajectory points for trajectory planning
             * 
             * \param points The set of points that define the current lane the vehicle is in and are defined based on the request planning maneuvers. 
             *               These points must be in the same lane as the vehicle and must extend in front of it though it is fine if they also extend behind it. 
             * \param state The current state of the vehicle
             * 
             * \return A list of trajectory points to send to the carma planning stack
             */
            std::vector<cav_msgs::TrajectoryPlanPoint> compose_trajectory_from_centerline(
            const std::vector<PointSpeedPair>& points, const cav_msgs::VehicleState& state);
            /**
             * \brief Returns the nearest point to the provided vehicle pose in the provided list
             * 
             * \param points The points to evaluate
             * \param state The current vehicle state
             * 
             * \return index of nearest point in points
             */
            int getNearestPointIndex(const std::vector<PointSpeedPair>& points,
                                               const cav_msgs::VehicleState& state);
            /**
             * \brief Reduces the input points to only those points that fit within the provided time boundary
             * 
             * \param points The input point speed pairs to reduce
             * \param time_span The time span in seconds which the output points will fit within
             * 
             * \return The subset of points that fit within time_span
             */ 
            std::vector<PointSpeedPair> constrain_to_time_boundary(const std::vector<PointSpeedPair>& points,double time_span);
            
            /**
             * \brief Helper method to split a list of PointSpeedPair into separate point and speed lists 
             */ 
            void splitPointSpeedPairs(const std::vector<PointSpeedPair>& points,
                                            std::vector<lanelet::BasicPoint2d>* basic_points,
                                            std::vector<double>* speeds);

            /**
             * \brief Returns a 2D coordinate frame which is located at p1 and oriented so p2 lies on the +X axis
             * 
             * \param p1 The origin point for the frame in the parent frame
             * \param p2 A point in the parent frame that will define the +X axis relative to p1
             * 
             * \return A 2D coordinate frame transform
             */ 
            Eigen::Isometry2d compute_heading_frame(const lanelet::BasicPoint2d& p1,
                                                              const lanelet::BasicPoint2d& p2);
            /**
             * \brief Computes a spline based on the provided points
             * 
             * \param basic_points The points to use for fitting the spline
             * 
             * \return A spline which has been fit to the provided points
             */ 
            std::unique_ptr<smoothing::SplineI>
            compute_fit(const std::vector<lanelet::BasicPoint2d>& basic_points);

            std::vector<double> apply_speed_limits(const std::vector<double> speeds,
                                                             const std::vector<double> speed_limits);
            /**
             * \brief Applies the provided speed limits to the provided speeds such that each element is capped at its corresponding speed limit if needed
             * 
             * \param speeds The speeds to limit
             * \param speed_limits The speed limits to apply. Must have the same size as speeds
             * 
             * \return The capped speed limits. Has the same size as speeds
             */ 
            double get_adaptive_lookahead(double velocity);

              /**
             * \brief Returns the speeds of points closest to the lookahead distance.
             * 
             * \param points The points in the map frame that the trajectory will follow. Units m
             * \param speeds Speeds assigned to points that trajectory will follow. Unit m/s
             * \param lookahead The lookahead distance to obtain future points' speed. Unit m
             * 
             * \return A vector of speed values shifted by the lookahead distance.
             */ 
            std::vector<double> get_lookahead_speed(const std::vector<lanelet::BasicPoint2d>& points, const std::vector<double>& speeds, const double& lookahead);
              /**
             * \brief Method combines input points, times, orientations, and an absolute start time to form a valid carma platform trajectory
             * 
             * NOTE: All input vectors must be the same size. The output vector will take this size.
             * 
             * \param points The points in the map frame that the trajectory will follow. Units m
             * \param times The times which at the vehicle should arrive at the specified points. First point should have a value of 0. Units s
             * \param yaws The orientation the vehicle should achieve at each point. Units radians
             * \param startTime The absolute start time which will be used to update the input relative times. Units s
             * 
             * \return A list of trajectory points built from the provided inputs.
             */
            std::vector<cav_msgs::TrajectoryPlanPoint> trajectory_from_points_times_orientations(
            const std::vector<lanelet::BasicPoint2d>& points, const std::vector<double>& times, const std::vector<double>& yaws,
            ros::Time startTime);

            //Internal Variables used in unit tests
            // Current vehicle forward speed
            double current_speed_;

            // Current vehicle pose in map
            geometry_msgs::PoseStamped pose_msg_;

            // wm listener pointer and pointer to the actual wm object
            std::shared_ptr<carma_wm::WMListener> wml_;
            carma_wm::WorldModelConstPtr wm_;

            private:

            // node handles
            std::shared_ptr<ros::CARMANodeHandle> nh_, pnh_;

            ros::Publisher unobstructed_lanechange_plugin_discovery_pub_;

            // ros service servers
            ros::ServiceServer trajectory_srv_;
            ros::ServiceServer maneuver_srv_;

            // ROS publishers and subscribers
            cav_msgs::Plugin plugin_discovery_msg_;
            ros::Subscriber pose_sub_;
            ros::Subscriber twist_sub_;

            // trajectory frequency
            double traj_freq = 10;

            // ROS params
            double trajectory_time_length_ = 6;
            std::string control_plugin_name_ = "mpc_follower";
            double minimum_speed_ = 2.0;
            double max_accel_ = 1.5;
            double minimum_lookahead_distance_ = 5.0;
            double maximum_lookahead_distance_ = 25.0;
            double minimum_lookahead_speed_ = 2.8;
            double maximum_lookahead_speed_ =13.9;
            double lateral_accel_limit_ = 1.5;
            double moving_average_window_size_ = 5;
            double curvature_calc_lookahead_count_ = 1;

            int num_points = traj_freq * trajectory_time_length_;


            // generated trajectory plan
            cav_msgs::TrajectoryPlan trajectory_msg;
            
            // initialize this node
            void initialize();

            /**
             * \brief Callback for the pose subscriber, which will store latest pose locally
             * \param msg Latest pose message
             */
            void pose_cb(const geometry_msgs::PoseStampedConstPtr& msg);
            
            /**
             * \brief Callback for the twist subscriber, which will store latest twist locally
             * \param msg Latest twist message
             */
            void twist_cd(const geometry_msgs::TwistStampedConstPtr& msg);


    
    };
}<|MERGE_RESOLUTION|>--- conflicted
+++ resolved
@@ -85,11 +85,6 @@
             std::vector<PointSpeedPair> maneuvers_to_points(const std::vector<cav_msgs::Maneuver>& maneuvers,
                                                 double max_starting_downtrack,
                                                 const carma_wm::WorldModelConstPtr& wm,const cav_msgs::VehicleState& state);
-<<<<<<< HEAD
-
-=======
-            
->>>>>>> 9d9e5446
             int getNearestRouteIndex(lanelet::BasicLineString2d& points, const cav_msgs::VehicleState& state);
             /**
              * \brief Creates a Lanelet2 Linestring from a vector or points along the geometry 
@@ -100,17 +95,6 @@
              */
             
             lanelet::BasicLineString2d create_route_geom(double starting_downtrack, int starting_lane_id, double ending_downtrack, const carma_wm::WorldModelConstPtr& wm);
-<<<<<<< HEAD
-=======
-
-            /**
-             * \brief Given a LaneletPath object, find index of the lanelet which has target_id as its lanelet ID
-             * \param target_id The lanelet ID this function is looking for
-             * \param path A list of lanelet with different lanelet IDs
-             * \return Index of the target lanelet in the list
-             */
-            int findLaneletIndexFromPath(int target_id, lanelet::routing::LaneletPath& path);
->>>>>>> 9d9e5446
 
             /**
              * \brief Given a start and end point, create a vector of points fit through a spline between the points (using a Spline library)
