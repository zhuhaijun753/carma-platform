--- conflicted
+++ resolved
@@ -104,44 +104,26 @@
   lanelet::Velocity sL;
   cav_msgs::TrafficControlDetail msg_detail = msg_v01.params.detail;
  
-<<<<<<< HEAD
-=======
-  
->>>>>>> 867cff83
+  
   if (msg_detail.choice == cav_msgs::TrafficControlDetail::MAXSPEED_CHOICE) 
   {  
     //Acquire speed limit information from TafficControlDetail msg
     sL = lanelet::Velocity(msg_detail.maxspeed * lanelet::units::MPH()); 
     
-<<<<<<< HEAD
     if(config_limit > 0_mph && config_limit < MAX_SPEED_LIMIT)//Accounting for the configured speed limit, input zero when not in use
         sL = config_limit;
     //Ensure Geofences do not provide invalid speed limit data (exceed predetermined maximum value)
     if(sL > MAX_SPEED_LIMIT )
     {
-     ROS_WARN_STREAM("Digital maximum speed limit is invalid. Value capped at " << MAX_SPEED_LIMIT.value() << " m/s "); //Output warning message
-     sL = MAX_SPEED_LIMIT; //Cap the speed limit to the predetermined maximum value
-=======
-    if(config_limit > 0_mph && config_limit < 80_mph)//Accounting for the configured speed limit, input zero when not in use
-        sL = config_limit;
-    //Ensure Geofences do not provide invalid speed limit data (exceed predetermined maximum value)
-    // @SONAR_STOP@
-    if(sL > 80_mph )
-    {
-     ROS_WARN_STREAM("Digital maximum speed limit is invalid. Value capped at max speed limit."); //Output warning message
-     sL = 80_mph; //Cap the speed limit to the predetermined maximum value
->>>>>>> 867cff83
+      ROS_WARN_STREAM("Digital maximum speed limit is invalid. Value capped at " << MAX_SPEED_LIMIT.value() << " m/s "); //Output warning message
+      sL = MAX_SPEED_LIMIT; //Cap the speed limit to the predetermined maximum value
 
     }
     if(sL < 0_mph)
     {
-           ROS_WARN_STREAM("Digital  speed limit is invalid. Value set to 0mph.");
+      ROS_WARN_STREAM("Digital  speed limit is invalid. Value set to 0mph.");
       sL = 0_mph;
-<<<<<<< HEAD
-    }
-=======
-    }// @SONAR_START@
->>>>>>> 867cff83
+    }
     gf_ptr->regulatory_element_ = std::make_shared<lanelet::DigitalSpeedLimit>(lanelet::DigitalSpeedLimit::buildData(lanelet::utils::getId(), 
                                         sL, affected_llts, affected_areas, { lanelet::Participants::VehicleCar }));
   }
@@ -150,7 +132,6 @@
   {
     //Acquire speed limit information from TafficControlDetail msg
      sL = lanelet::Velocity(msg_detail.minspeed * lanelet::units::MPH());
-<<<<<<< HEAD
      if(config_limit > 0_mph && config_limit < MAX_SPEED_LIMIT)//Accounting for the configured speed limit, input zero when not in use
         sL = config_limit;
     //Ensure Geofences do not provide invalid speed limit data 
@@ -158,26 +139,12 @@
     {
      ROS_WARN_STREAM("Digital speed limit is invalid. Value capped at 80mph.");
      sL = MAX_SPEED_LIMIT;
-=======
-     if(config_limit > 0_mph && config_limit < 80_mph)//Accounting for the configured speed limit, input zero when not in use
-        sL = config_limit;
-    //Ensure Geofences do not provide invalid speed limit data 
-    // @SONAR_STOP@
-    if(sL > 80_mph )
-    {
-     ROS_WARN_STREAM("Digital speed limit is invalid. Value capped at max speed limit.");
-     sL = 80_mph;
->>>>>>> 867cff83
     }
     if(sL < 0_mph)
     {
-           ROS_WARN_STREAM("Digital  speed limit is invalid. Value set to 0mph.");
+      ROS_WARN_STREAM("Digital  speed limit is invalid. Value set to 0mph.");
       sL = 0_mph;
-<<<<<<< HEAD
-    }
-=======
-    }// @SONAR_START@
->>>>>>> 867cff83
+    }
     gf_ptr->regulatory_element_ = std::make_shared<lanelet::DigitalSpeedLimit>(lanelet::DigitalSpeedLimit::buildData(lanelet::utils::getId(), 
                                         sL, affected_llts, affected_areas, { lanelet::Participants::VehicleCar }));
   }
