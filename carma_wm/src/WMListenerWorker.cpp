--- conflicted
+++ resolved
@@ -162,12 +162,9 @@
    world_model_->setConfigSpeedLimit(config_speed_limit_);
 }
 
-<<<<<<< HEAD
-=======
 double WMListenerWorker::getConfigSpeedLimit() const
 {
   return config_speed_limit_;
 }
 
->>>>>>> 867cff83
 }  // namespace carma_wm