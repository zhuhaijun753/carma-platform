--- conflicted
+++ resolved
@@ -284,14 +284,9 @@
   return output;
 }
 
-<<<<<<< HEAD
-std::vector<lanelet::BasicPoint2d> CARMAWorldModel::sampleRoutePoints(double start_downtrack, double end_downtrack, double step_size) const {
-  
-=======
 std::vector<lanelet::BasicPoint2d> CARMAWorldModel::sampleRoutePoints(double start_downtrack, double end_downtrack,
                                                                       double step_size) const
 {
->>>>>>> 85a5e7f8
   std::vector<lanelet::BasicPoint2d> output;
   if (!route_)
   {
@@ -301,38 +296,13 @@
 
   double route_end = getRouteEndTrackPos().downtrack;
 
-<<<<<<< HEAD
-  if (start_downtrack < 0 || start_downtrack > route_end
-    || end_downtrack < 0 || end_downtrack > route_end
-    || start_downtrack > end_downtrack) {
-=======
   if (start_downtrack < 0 || start_downtrack > route_end || end_downtrack < 0 || end_downtrack > route_end ||
       start_downtrack > end_downtrack)
   {
->>>>>>> 85a5e7f8
     ROS_WARN_STREAM("Invalid input downtracks");
     return output;
   }
 
-<<<<<<< HEAD
-  if (end_downtrack == start_downtrack) {
-    output.emplace_back(*(pointFromRouteTrackPos(start_downtrack))); // If a single point was provided return that point
-    return output;
-  }
-  
-  output.reserve(2 + (end_downtrack - start_downtrack) / step_size);
-  double downtrack = start_downtrack;
-  while (downtrack < end_downtrack) {
-    output.emplace_back(*(pointFromRouteTrackPos(downtrack)));
-    downtrack+=step_size;
-  }
-
-  output.emplace_back(*(pointFromRouteTrackPos(end_downtrack)));
-  return output;
-}
-
-boost::optional<lanelet::BasicPoint2d> CARMAWorldModel::pointFromRouteTrackPos(double downtrack) const {
-=======
   TrackPos route_pos(start_downtrack, 0);
 
   if (end_downtrack == start_downtrack)
@@ -360,25 +330,12 @@
   double downtrack = route_pos.downtrack;
   double crosstrack = route_pos.crosstrack;
 
->>>>>>> 85a5e7f8
   if (!route_)
   {
     ROS_DEBUG_STREAM("Route has not yet been loaded");
     return boost::none;
   }
 
-<<<<<<< HEAD
-  if (downtrack < 0 || downtrack > getRouteEndTrackPos().downtrack) {
-    ROS_DEBUG_STREAM("Tried to convert a downtrack of: " << downtrack << " to map point, but it did not fit in route bounds of " << getRouteEndTrackPos().downtrack);
-    return boost::none;
-  }
-
-  // lanelet::ConstLanelet prev_lanelet;
-  // double prev_lanelet_length = 0;
-  // double prev_lanelet_downtrack = 0;
-  // size_t prev_ll_i = 0;
-  size_t ls_i = shortest_path_distance_map_.getElementIndexByDistance(downtrack);
-=======
   if (downtrack < 0 || downtrack > getRouteEndTrackPos().downtrack)
   {
     ROS_DEBUG_STREAM("Tried to convert a downtrack of: " << downtrack
@@ -389,15 +346,11 @@
 
   // Use fast lookup to identify the points before and after the provided downtrack on the route
   size_t ls_i = shortest_path_distance_map_.getElementIndexByDistance(downtrack); // Get the linestring matching the provided downtrack
->>>>>>> 85a5e7f8
   double ls_length = shortest_path_distance_map_.elementLength(ls_i);
   double ls_downtrack = shortest_path_distance_map_.distanceToElement(ls_i);
   auto linestring = shortest_path_centerlines_[ls_i];
 
-<<<<<<< HEAD
-=======
   // Use the percentage traveled along this linestring to index into the cenertline
->>>>>>> 85a5e7f8
   double relative_downtrack = downtrack - ls_downtrack;
   double lanelet_percentage = relative_downtrack / ls_length;
   int centerline_size = linestring.size();
@@ -405,11 +358,6 @@
   int prior_idx = std::min(index, centerline_size - 1);
   int next_idx = std::min(index + 1, centerline_size - 1);
 
-<<<<<<< HEAD
-  if(prior_idx == next_idx) { // If both indexes are the same we are on the point
-    auto prior_point = linestring[prior_idx];
-    return lanelet::BasicPoint2d(prior_point.x(),prior_point.y());
-=======
   // This if block handles the edge case where the downtrack distance has landed exactly on an existing point
   if (prior_idx == next_idx)
   {  // If both indexes are the same we are on the point
@@ -443,24 +391,10 @@
     double delta_x = cos(theta) * crosstrack;
     double delta_y = sin(theta) * crosstrack;
     return lanelet::BasicPoint2d(x + delta_x, y + delta_y);
->>>>>>> 85a5e7f8
   }
 
   double prior_downtrack = shortest_path_distance_map_.distanceToPointAlongElement(ls_i, prior_idx);
   double next_downtrack = shortest_path_distance_map_.distanceToPointAlongElement(ls_i, next_idx);
-<<<<<<< HEAD
-  
-  double prior_to_next_dist = next_downtrack - prior_downtrack;
-  double prior_to_target_dist = relative_downtrack - prior_downtrack;
-  double interpolation_percentage = prior_to_target_dist / prior_to_next_dist;
-
-  auto prior_point = linestring[prior_idx];
-  auto next_point = linestring[next_idx];
-  double x = prior_point.x() + interpolation_percentage * (next_point.x() - prior_point.x());
-  double y = prior_point.y() + interpolation_percentage * (next_point.y() - prior_point.y());
-  
-  return lanelet::BasicPoint2d(x,y);
-=======
 
   double prior_to_next_dist = next_downtrack - prior_downtrack;
   double prior_to_target_dist = relative_downtrack - prior_downtrack;
@@ -491,7 +425,6 @@
   }
 
   return lanelet::BasicPoint2d(x, y);
->>>>>>> 85a5e7f8
 }
 
 lanelet::LaneletMapConstPtr CARMAWorldModel::getMap() const
@@ -531,12 +464,8 @@
   lanelet::ConstLanelets path_lanelets(route_->shortestPath().begin(), route_->shortestPath().end());
   shortest_path_view_ = lanelet::utils::createConstSubmap(path_lanelets, {});
   computeDowntrackReferenceLine();
-<<<<<<< HEAD
-  route_length_ = routeTrackPos(route_->getEndPoint().basicPoint2d()).downtrack; // Cache the route length with consideration for endpoint
-=======
   route_length_ = routeTrackPos(route_->getEndPoint().basicPoint2d()).downtrack;  // Cache the route length with
                                                                                   // consideration for endpoint
->>>>>>> 85a5e7f8
 }
 
 void CARMAWorldModel::setRouteEndPoint(const lanelet::BasicPoint3d& end_point)
@@ -593,9 +522,6 @@
       {  // Get list of connected lanelets without lanechanges. On the shortest path this should only return 1 or 0
         // No lane change
         // Append distance to current centerline
-<<<<<<< HEAD
-        size_t offset = lineStrings.size() == 0 || lineStrings.back().size() == 0 ? 0 : 1; // Prevent duplicate points when concatenating. Not clear if causes an issue at lane changes
-=======
         size_t offset =
             lineStrings.size() == 0 || lineStrings.back().size() == 0 ?
                 0 :
@@ -604,7 +530,6 @@
         {
           throw std::invalid_argument("Cannot process route with lanelet containing very short centerline");
         }
->>>>>>> 85a5e7f8
         lineStrings.back().insert(lineStrings.back().end(), nextCenterline.begin() + offset, nextCenterline.end());
       }
       else if (connectionCount == 0)
