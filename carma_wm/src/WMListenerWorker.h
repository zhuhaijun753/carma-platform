#pragma once

/*
 * Copyright (C) 2019 LEIDOS.
 *
 * Licensed under the Apache License, Version 2.0 (the "License"); you may not
 * use this file except in compliance with the License. You may obtain a copy of
 * the License at
 *
 * http://www.apache.org/licenses/LICENSE-2.0
 *
 * Unless required by applicable law or agreed to in writing, software
 * distributed under the License is distributed on an "AS IS" BASIS, WITHOUT
 * WARRANTIES OR CONDITIONS OF ANY KIND, either express or implied. See the
 * License for the specific language governing permissions and limitations under
 * the License.
 */

#include <autoware_lanelet2_msgs/MapBin.h>
#include <carma_wm/CARMAWorldModel.h>
#include <carma_wm/TrafficControl.h>

namespace carma_wm
{
/*!
 * \brief Backend logic class for WMListener
 *
 */
class WMListenerWorker
{
public:
  /*!
   * \brief Constructor
   */
  WMListenerWorker();

  /*!
   * \brief Constructor
   */
  WorldModelConstPtr getWorldModel() const;

  /*!
   * \brief Callback for new map messages. Updates the underlying map
   *
   * \param map_msg The new map messages to generate the map from
   */
  void mapCallback(const autoware_lanelet2_msgs::MapBinConstPtr& map_msg);

  /*!
   * \brief Callback for new map update messages (geofence). Updates the underlying map
   *
   * \param geofence_msg The new map update messages to generate the map edits from
   */
  void mapUpdateCallback(const autoware_lanelet2_msgs::MapBinConstPtr& geofence_msg) const;

  /*!
   * \brief Callback for route message. It is a TODO: To update function when route message spec is defined
   */
  void routeCallback();

  /*!
   * \brief Callback for roadway objects msg
   */
  void roadwayObjectListCallback(const cav_msgs::RoadwayObstacleList& msg);

  /*!
   * \brief Allows user to set a callback to be triggered when a map update is received
   *
   * \param callback A callback function that will be triggered after the world model receives a new map update
   */
  void setMapCallback(std::function<void()> callback);

  /*!
   * \brief Allows user to set a callback to be triggered when a route update is received
   *
   * \param callback A callback function that will be triggered after the world model is updated with a new route
   */
  void setRouteCallback(std::function<void()> callback);

 /*!
   * \brief Allows user to set a callback to be triggered when a map update is received
   *
   * \param config_lim A callback function that will be triggered after the world model receives a new map update
   */
  void setConfigSpeedLimit(double config_lim);

<<<<<<< HEAD
=======
/**
 *  \brief Returns the current configured speed limit value
 * 
*/
  double getConfigSpeedLimit() const;


>>>>>>> 867cff83
private:
  std::shared_ptr<CARMAWorldModel> world_model_;
  std::function<void()> map_callback_;
  std::function<void()> route_callback_;
  void newRegemUpdateHelper(lanelet::Lanelet parent_llt, lanelet::RegulatoryElement* regem) const;
  double config_speed_limit_;

};
}  // namespace carma_wm<|MERGE_RESOLUTION|>--- conflicted
+++ resolved
@@ -84,8 +84,6 @@
    */
   void setConfigSpeedLimit(double config_lim);
 
-<<<<<<< HEAD
-=======
 /**
  *  \brief Returns the current configured speed limit value
  * 
@@ -93,7 +91,6 @@
   double getConfigSpeedLimit() const;
 
 
->>>>>>> 867cff83
 private:
   std::shared_ptr<CARMAWorldModel> world_model_;
   std::function<void()> map_callback_;
