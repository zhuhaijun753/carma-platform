/*
 * Copyright (C) 2018-2020 LEIDOS.
 *
 * Licensed under the Apache License, Version 2.0 (the "License"); you may not
 * use this file except in compliance with the License. You may obtain a copy of
 * the License at
 *
 * http://www.apache.org/licenses/LICENSE-2.0
 *
 * Unless required by applicable law or agreed to in writing, software
 * distributed under the License is distributed on an "AS IS" BASIS, WITHOUT
 * WARRANTIES OR CONDITIONS OF ANY KIND, either express or implied. See the
 * License for the specific language governing permissions and limitations under
 * the License.
 */

#ifndef __TRAJECTORY_EXECUTOR_HPP__
#define __TRAJECTORY_EXECUTOR_HPP__

#include <ros/ros.h>
#include <memory>
#include <map>
#include <string>
#include <mutex>
#include <cav_msgs/TrajectoryPlan.h>
#include <cav_msgs/GuidanceState.h>
#include <ros/subscriber.h>
#include <ros/publisher.h>
#include <carma_utils/CARMAUtils.h>
#include <ros/callback_queue.h>

namespace trajectory_executor {
    /*!
     * \brief This method trims the first point off of a TrajectoryPlan's point
     * and returns a new message with the update.
     * 
     * \param plan The plan to modify
     * \return A new message with the copied contents minus the first point
     */
    cav_msgs::TrajectoryPlan trimPastPoints(const cav_msgs::TrajectoryPlan &plan);

    /**
     * Trajectory Executor package primary worker class
     * 
     * Handles subscribing to inbound plans from Plan Delegator component.
     * control plugin registration querying, and then coordination of execution
     * of that plan amongst multiple control plugins.
     */
    class TrajectoryExecutor {
        public:
            /*!
             * \brief Constructor for TrajectoryExecutor
             * \param traj_frequency Specifies trajectory output frequency in Hz
             */
            TrajectoryExecutor(int traj_frequency);

            /*!
             * \brief Constructor for TrajectoryExecutor. Uses default value for output tickrate.
             */
            TrajectoryExecutor();
            
            /*!
             * \brief Monitor the guidance state and set the current trajector as null_ptr 
             */
            void guidanceStateMonitor(cav_msgs::GuidanceState msg);

            /*!
             * \brief Initialize the TrajectoryExecutor instance by setting up 
             * all needed subscribers and publishers after querying control plugins
             * \return True if initialization was successful, false o.w.
             */
            bool init();

            /*!
             * \brief Begin processing of data and primary operation of TrajectoryExecutor.
             */
            void run();

        protected:
            /*!
             * \brief Helper function to query control plugin registration system
             * 
             * \return A map of control plugin name -> control plugin input topics
             *  for all discovered control plugins 
            */
            std::map<std::string, std::string> queryControlPlugins();

            /*!
             * \brief Callback to be invoked when a new trajectory plan is
             * received on our inbound plan topic.
             * 
             * \param msg The new TrajectoryPlan message
             */
            void onNewTrajectoryPlan(const cav_msgs::TrajectoryPlan& msg);
<<<<<<< HEAD

            /*!
             * \brief Monitor the guidance state and set the current trajector as null_ptr 
             */
            void guidanceStateCb(const cav_msgs::GuidanceStateConstPtr& msg);
=======
>>>>>>> 7d003259

            /*!
             * \brief Timer callback to be invoked at our output tickrate.
             * Outputs current trajectory plan to the first control plugin in
             * it's point list. If this is our second or later timestep on the
             * same trajectory, consumes the first point in the point list before
             * transmission.
             * 
             * \param te The timer event that triggered this callback
             */
            void onTrajEmitTick(const ros::TimerEvent& te);

        private:
            // Node handles to separate callback queues
            std::unique_ptr<ros::CARMANodeHandle> _private_nh;
            std::unique_ptr<ros::CARMANodeHandle> _public_nh;

            // Callback queues to ensure these threads process correctly
            ros::CallbackQueue _timer_callbacks;
            ros::CallbackQueue _msg_callbacks;

            ros::Subscriber _plan_sub; // Inbound plan subscriber
            ros::Subscriber _state_sub; // Guidance State subscriber
            std::map<std::string, ros::Publisher> _traj_publisher_map; // Outbound plan publishers

            // Trajectory plan tracking data. Synchronized on _cur_traj_mutex
            std::unique_ptr<cav_msgs::TrajectoryPlan> _cur_traj; 
            int _timesteps_since_last_traj {0};
            std::mutex _cur_traj_mutex;

            // Timers and associated spin rates
            int _min_traj_publish_tickrate_hz {10};
            ros::Timer _timer;
            int _default_spin_rate;
    };
}

#endif <|MERGE_RESOLUTION|>--- conflicted
+++ resolved
@@ -92,14 +92,12 @@
              * \param msg The new TrajectoryPlan message
              */
             void onNewTrajectoryPlan(const cav_msgs::TrajectoryPlan& msg);
-<<<<<<< HEAD
 
             /*!
              * \brief Monitor the guidance state and set the current trajector as null_ptr 
              */
             void guidanceStateCb(const cav_msgs::GuidanceStateConstPtr& msg);
-=======
->>>>>>> 7d003259
+
 
             /*!
              * \brief Timer callback to be invoked at our output tickrate.
