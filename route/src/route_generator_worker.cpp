--- conflicted
+++ resolved
@@ -171,11 +171,6 @@
                 return true;
             }
             // convert points in ECEF to map frame
-            auto destination_points_in_map = transform_to_map_frame(destination_points, map_in_earth);
-            
-            lanelet::BasicPoint2d vehicle_position(vehicle_pose_->pose.position.x, vehicle_pose_->pose.position.y);
-            destination_points_in_map.insert(destination_points_in_map.begin(), vehicle_position);
-
             destination_points_in_map_ = transform_to_map_frame(destination_points, map_in_earth);
             auto destination_points_in_map_with_vehicle = destination_points_in_map_;
             
@@ -217,11 +212,7 @@
             }
 
             // Specify the end point of the route that is inside the last lanelet
-<<<<<<< HEAD
-            lanelet::Point3d end_point{lanelet::utils::getId(), destination_points_in_map.back().x(), destination_points_in_map.back().y(), 0};
-=======
             lanelet::Point3d end_point{lanelet::utils::getId(), destination_points_in_map_with_vehicle.back().x(), destination_points_in_map_with_vehicle.back().y(), 0};
->>>>>>> 2375ae86
 
             route->setEndPoint(end_point);
 
