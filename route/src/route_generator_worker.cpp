/*
 * Copyright (C) 2020 LEIDOS.
 *
 * Licensed under the Apache License, Version 2.0 (the "License"); you may not
 * use this file except in compliance with the License. You may obtain a copy of
 * the License at
 *
 * http://www.apache.org/licenses/LICENSE-2.0
 *
 * Unless required by applicable law or agreed to in writing, software
 * distributed under the License is distributed on an "AS IS" BASIS, WITHOUT
 * WARRANTIES OR CONDITIONS OF ANY KIND, either express or implied. See the
 * License for the specific language governing permissions and limitations under
 * the License.
 */
#include <limits>
#include <math.h>
#include "route_generator_worker.h"
#include <functional>

namespace route {

    RouteGeneratorWorker::RouteGeneratorWorker(tf2_ros::Buffer& tf_buffer) :
                                               tf_tree_(tf_buffer) { }
    
    void RouteGeneratorWorker::setWorldModelPtr(carma_wm::WorldModelConstPtr wm)
    {
        this->world_model_ = wm;
    }

    lanelet::Optional<lanelet::routing::Route> RouteGeneratorWorker::routing(const lanelet::BasicPoint2d start,
                                                                             const std::vector<lanelet::BasicPoint2d>& via,
                                                                             const lanelet::BasicPoint2d end,
                                                                             const lanelet::LaneletMapConstPtr map_pointer,
                                                                             const carma_wm::LaneletRoutingGraphConstPtr graph_pointer) const
    {
        // find start lanelet
        auto start_lanelet_vector = lanelet::geometry::findNearest(map_pointer->laneletLayer, start, 1);
        // check if there are any lanelets in the map
        if(start_lanelet_vector.empty())
        {
            ROS_ERROR_STREAM("Found no lanelets in the map. Routing cannot be done.");
            return lanelet::Optional<lanelet::routing::Route>();
        }
        // extract starting lanelet
        auto start_lanelet = lanelet::ConstLanelet(start_lanelet_vector[0].second.constData());
        // find end lanelet
        auto end_lanelet_vector = lanelet::geometry::findNearest(map_pointer->laneletLayer, end, 1);
        // extract end lanelet
        auto end_lanelet = lanelet::ConstLanelet(end_lanelet_vector[0].second.constData());
        // find all via lanelets
        lanelet::ConstLanelets via_lanelets_vector;
        for(lanelet::BasicPoint2d point : via)
        {
            auto via_lanelet_vector = lanelet::geometry::findNearest(map_pointer->laneletLayer, point, 1);
            via_lanelets_vector.push_back(lanelet::ConstLanelet(via_lanelet_vector[0].second.constData()));
        }
        // routing
        return graph_pointer->getRouteVia(start_lanelet, via_lanelets_vector, end_lanelet);
    }

    void RouteGeneratorWorker::setReroutingChecker(std::function<bool()> inputFunction)
    {
        reroutingChecker=inputFunction;
    }

    bool RouteGeneratorWorker::get_available_route_cb(cav_srvs::GetAvailableRoutesRequest& req, cav_srvs::GetAvailableRoutesResponse& resp)
    {
        boost::filesystem::path route_path_object(this->route_file_path_);
        if(boost::filesystem::exists(route_path_object))
        {   
            boost::filesystem::directory_iterator end_point;
            // read all route files in the given directory
            for(boost::filesystem::directory_iterator itr(route_path_object); itr != end_point; ++itr)
            {
                if(!boost::filesystem::is_directory(itr->status()))
                {
                    auto full_file_name = itr->path().filename().generic_string();
                    cav_msgs::Route route_msg;

                    //Include logic that sorts out invalid route files based on their ending*/
                    if(full_file_name.find(".csv") != full_file_name.npos)
                     { 
                       // assume route files ending with ".csv", before that is the actual route name
                        route_msg.route_id = full_file_name.substr(0, full_file_name.find(".csv"));
                        std::ifstream fin(itr->path().generic_string());
                        std::string dest_name;
                        if(fin.is_open())
                        {
                            while (!fin.eof())
                            {
                                std::string temp;
                                std::getline(fin, temp);
                                if(temp != "") dest_name = temp;
                            }
                            fin.close();
                        } 
                        else
                        {
                           ROS_ERROR_STREAM("File open failed...");
                        }
                        auto last_comma = dest_name.find_last_of(',');
                        if(!std::isdigit(dest_name.substr(last_comma + 1).at(0)))
                        {
                            route_msg.route_name = dest_name.substr(last_comma + 1);
                            resp.availableRoutes.push_back(route_msg);
                        }
                     }
                }
            }
            
            //after route path object is available to select, worker will able to transit state and provide route selection service
            if(this->rs_worker_.get_route_state() == RouteStateWorker::RouteState::LOADING) 
            {
                this->rs_worker_.on_route_event(RouteStateWorker::RouteEvent::ROUTE_LOADED);
                publish_route_event(cav_msgs::RouteEvent::ROUTE_LOADED);
            }
        }
        return true;
    }

    void RouteGeneratorWorker::set_route_file_path(const std::string& path)
    {
        this->route_file_path_ = path;
        // after route path is set, worker will able to transit state and provide route selection service
        this->rs_worker_.on_route_event(RouteStateWorker::RouteEvent::ROUTE_LOADED);
        publish_route_event(cav_msgs::RouteEvent::ROUTE_LOADED);
    }

    bool RouteGeneratorWorker::set_active_route_cb(cav_srvs::SetActiveRouteRequest &req, cav_srvs::SetActiveRouteResponse &resp)
    {
        // only allow activate a new route in route selection state
        if(this->rs_worker_.get_route_state() == RouteStateWorker::RouteState::SELECTION)
        {
            // entering to routing state once destinations are picked
            this->rs_worker_.on_route_event(RouteStateWorker::RouteEvent::ROUTE_SELECTED);
            publish_route_event(cav_msgs::RouteEvent::ROUTE_SELECTED);

            if (!vehicle_pose_) {
                ROS_ERROR_STREAM("No vehicle position. Routing cannot be completed.");
                resp.errorStatus = cav_srvs::SetActiveRouteResponse::ROUTING_FAILURE;
                this->rs_worker_.on_route_event(RouteStateWorker::RouteEvent::ROUTE_GEN_FAILED);
                publish_route_event(cav_msgs::RouteEvent::ROUTE_GEN_FAILED);
                return true;
            }

            // get transform from ECEF(earth) to local map frame
            tf2::Transform map_in_earth;
            try
            {
                tf2::convert(tf_tree_.lookupTransform("earth", "map", ros::Time(0)).transform, map_in_earth);
            }
            catch (const tf2::TransformException &ex)
            {
                ROS_ERROR_STREAM("Could not lookup transform with exception " << ex.what());
                resp.errorStatus = cav_srvs::SetActiveRouteResponse::TRANSFORM_ERROR;
                this->rs_worker_.on_route_event(RouteStateWorker::RouteEvent::ROUTE_GEN_FAILED);
                publish_route_event(cav_msgs::RouteEvent::ROUTE_GEN_FAILED);
                return true;
            }

            // load destination points in ECEF frame
            auto destination_points = load_route_destinations_in_ecef(req.routeID);
            // Check if route file are valid with at least one starting points and one destination points
            if(destination_points.size() < 1)
            {
                ROS_ERROR_STREAM("Selected route file contains no points. Routing cannot be completed.");
                resp.errorStatus = cav_srvs::SetActiveRouteResponse::ROUTE_FILE_ERROR;
                this->rs_worker_.on_route_event(RouteStateWorker::RouteEvent::ROUTE_GEN_FAILED);
                publish_route_event(cav_msgs::RouteEvent::ROUTE_GEN_FAILED);
                return true;
            }
            // convert points in ECEF to map frame
<<<<<<< HEAD
            auto destination_points_in_map = transform_to_map_frame(destination_points, map_in_earth);
            
            lanelet::BasicPoint2d vehicle_position(vehicle_pose_->pose.position.x, vehicle_pose_->pose.position.y);
            destination_points_in_map.insert(destination_points_in_map.begin(), vehicle_position);

=======
            destination_points_in_map_ = transform_to_map_frame(destination_points, map_in_earth);
>>>>>>> 98f77695
            int idx = 0;
            // validate if the points are geometrically in the map
            for (auto pt : destination_points_in_map_)
            {
                auto llts = world_model_->getLaneletsFromPoint(pt, 1);
                if (llts.empty())
                {
                    ROS_ERROR_STREAM("Route Generator: " << idx 
                        << "th destination point is not in the map, x: " << pt.x() << " y: " << pt.y());
                resp.errorStatus = cav_srvs::SetActiveRouteResponse::ROUTE_FILE_ERROR;
                this->rs_worker_.on_route_event(RouteStateWorker::RouteEvent::ROUTE_GEN_FAILED);
                publish_route_event(cav_msgs::RouteEvent::ROUTE_GEN_FAILED);
                return true;
                }
                idx ++;
            }
            
            // get route graph from world model object
            auto p = world_model_->getMapRoutingGraph();
            // generate a route
            auto route = routing(destination_points_in_map_.front(),
                                std::vector<lanelet::BasicPoint2d>(destination_points_in_map_.begin() + 1, destination_points_in_map_.end() - 1),
                                destination_points_in_map_.back(),
                                world_model_->getMap(), world_model_->getMapRoutingGraph());
            // check if route successed
            if(!route)
            {
                ROS_ERROR_STREAM("Cannot find a route passing all destinations.");
                resp.errorStatus = cav_srvs::SetActiveRouteResponse::ROUTING_FAILURE;
                this->rs_worker_.on_route_event(RouteStateWorker::RouteEvent::ROUTE_GEN_FAILED);
                publish_route_event(cav_msgs::RouteEvent::ROUTE_GEN_FAILED);
                return true;
            }

            // Specify the end point of the route that is inside the last lanelet
            lanelet::Point3d end_point{lanelet::utils::getId(), destination_points_in_map.back().x(), destination_points_in_map.back().y(), 0};

            route->setEndPoint(end_point);

            // update route message
            route_msg_ = compose_route_msg(route);

            for(auto id : route_msg_.route_path_lanelet_ids)
            {
                auto ll = world_model_->getMap()->laneletLayer.get(id);
                route_llts.push_back(ll);

            }


            route_marker_msg_ = compose_route_marker_msg(route);
            route_msg_.header.stamp = ros::Time::now();
            route_msg_.header.frame_id = "map";
            route_msg_.route_name = req.routeID;
            // since routing is done correctly, transit to route following state
            this->rs_worker_.on_route_event(RouteStateWorker::RouteEvent::ROUTE_STARTED);
            publish_route_event(cav_msgs::RouteEvent::ROUTE_STARTED);
            // set publish flag such that updated msg will be published in the next spin
            new_route_msg_generated_ = true;
            return true;
        }

        resp.errorStatus = cav_srvs::SetActiveRouteResponse::ALREADY_FOLLOWING_ROUTE;

        return true;
    }

    std::vector<tf2::Vector3> RouteGeneratorWorker::load_route_destinations_in_ecef(const std::string& route_id) const
    {
        // compose full path of the route file
        std::string route_file_name = route_file_path_ + route_id + ".csv";
        std::ifstream fs(route_file_name);
        std::string line;
        std::vector<tf2::Vector3> destination_points;
        // read each line if any
        while(std::getline(fs, line))
        {
            wgs84_utils::wgs84_coordinate coordinate;
            // lat lon and elev is seperated by comma
            auto comma = line.find(",");
            // convert lon value in the range of [0, 360.0] degree and then into rad
            coordinate.lon =
                (std::stod(line.substr(0, comma)) < 0 ? std::stod(line.substr(0, comma)) + 360.0 : std::stod(line.substr(0, comma))) * DEG_TO_RAD;
            line.erase(0, comma + 1);
            comma = line.find(",");
            // convert lat value in the range of [0, 360.0] degree and then into rad
            coordinate.lat =
                (std::stod(line.substr(0, comma)) < 0 ? std::stod(line.substr(0, comma)) + 360.0 : std::stod(line.substr(0, comma))) * DEG_TO_RAD;
            // elevation is in meters
            line.erase(0, comma + 1);
            comma = line.find(",");
            coordinate.elevation = std::stod(line.substr(0, comma));
            // no rotation needed since it only represents a point
            tf2::Quaternion no_rotation(0, 0, 0, 1);
            destination_points.emplace_back(wgs84_utils::geodesic_to_ecef(coordinate, tf2::Transform(no_rotation)));
        }
        return destination_points;
    }

    std::vector<lanelet::BasicPoint2d> RouteGeneratorWorker::transform_to_map_frame(const std::vector<tf2::Vector3>& ecef_points, const tf2::Transform& map_in_earth) const
    {
        std::vector<lanelet::BasicPoint2d> map_points;
        for(tf2::Vector3 point : ecef_points)
        {
            tf2::Transform point_in_earth;
            tf2::Quaternion no_rotation(0, 0, 0, 1);

            point_in_earth.setOrigin(point);
            point_in_earth.setRotation(no_rotation);
            // convert to map frame by (T_e_m)^(-1) * T_e_p
            auto point_in_map = map_in_earth.inverse() * point_in_earth;
            // return as 2D points as the API requiremnet of lanelet2 lib
            map_points.push_back(lanelet::BasicPoint2d(point_in_map.getOrigin().getX(), point_in_map.getOrigin().getY()));
        }
        return map_points;
    }

    visualization_msgs::MarkerArray RouteGeneratorWorker::compose_route_marker_msg(const lanelet::Optional<lanelet::routing::Route>& route)
    {
        std::vector<lanelet::ConstPoint3d> points;
        auto end_point_3d = route.get().getEndPoint();
        auto last_ll = route.get().shortestPath().back();
        double end_point_downtrack = carma_wm::geometry::trackPos(last_ll, {end_point_3d.x(), end_point_3d.y()}).downtrack;
        double lanelet_downtrack = carma_wm::geometry::trackPos(last_ll, last_ll.centerline().back().basicPoint2d()).downtrack;
        // get number of points to display using ratio of the downtracks
        int points_until_end_point = (int) last_ll.centerline().size() * (end_point_downtrack / lanelet_downtrack);
  
        for(const auto& ll : route.get().shortestPath())
        {
            if (ll.id() == last_ll.id())
            {
                for (int i = 0; i < points_until_end_point; i++)
                {
                    points.push_back(ll.centerline()[i]);
                }
                continue;
            }
            for(const auto& pt : ll.centerline())
            {
                points.push_back(pt);
            }
        }

        route_marker_msg_.markers={};

        if (!points.empty())
        {
            ROS_WARN_STREAM("No central line points! Returning");
        }

        // create the marker msgs
        visualization_msgs::MarkerArray route_marker_msg;
        visualization_msgs::Marker marker;
        marker.header.frame_id = "map";
        marker.header.stamp = ros::Time();
        marker.type = visualization_msgs::Marker::SPHERE;//
        marker.action = visualization_msgs::Marker::ADD;
        marker.ns = "route_visualizer";

        marker.scale.x = 0.5;
        marker.scale.y = 0.5;
        marker.scale.z = 0.5;
        marker.frame_locked = true;
 
        for (int i = 0; i < points.size(); i=i+5)
        {
            marker.id = i;

            marker.color.r = 1.0F;
            marker.color.g = 1.0F;
            marker.color.b = 1.0F;
            marker.color.a = 1.0F;

            marker.pose.position.x = points[i].x();
            marker.pose.position.y = points[i].y();
            marker.pose.orientation.x = 0.0;
            marker.pose.orientation.y = 0.0;
            marker.pose.orientation.z = 0.0;
            marker.pose.orientation.w = 1.0;
            
            route_marker_msg.markers.push_back(marker);
        }
        new_route_marker_generated_ = true;
        return route_marker_msg;
    }

    cav_msgs::Route RouteGeneratorWorker::compose_route_msg(const lanelet::Optional<lanelet::routing::Route>& route)
    {
        cav_msgs::Route msg;
        // iterate thought the shortest path to populat shortest_path_lanelet_ids
        for(const auto& ll : route.get().shortestPath())
        {
            msg.shortest_path_lanelet_ids.push_back(ll.id());
        }
        // iterate thought the all lanelet in the route to populat route_path_lanelet_ids
        for(const auto& ll : route.get().laneletSubmap()->laneletLayer)
        {
            msg.route_path_lanelet_ids.push_back(ll.id());
        }
        msg.end_point.x  = route->getEndPoint().x();
        msg.end_point.y  = route->getEndPoint().y();
        msg.end_point.z  = route->getEndPoint().z();

        return msg;
    }

    bool RouteGeneratorWorker::abort_active_route_cb(cav_srvs::AbortActiveRouteRequest &req, cav_srvs::AbortActiveRouteResponse &resp)
    {
        // only make sense to abort when it is in route following state
        if(this->rs_worker_.get_route_state() == RouteStateWorker::RouteState::FOLLOWING)
        {
            this->rs_worker_.on_route_event(RouteStateWorker::RouteEvent::ROUTE_ABORTED);
            resp.error_status = cav_srvs::AbortActiveRouteResponse::NO_ERROR;
            publish_route_event(cav_msgs::RouteEvent::ROUTE_ABORTED);
            route_msg_ = cav_msgs::Route{};
        } else {
            // service call successed but there is not active route
            resp.error_status = cav_srvs::AbortActiveRouteResponse::NO_ACTIVE_ROUTE;
        }
        return true;
    }

    void RouteGeneratorWorker::pose_cb(const geometry_msgs::PoseStampedConstPtr& msg)
    {
        vehicle_pose_ = *msg;
        if(this->rs_worker_.get_route_state() == RouteStateWorker::RouteState::FOLLOWING) {
            // convert from pose stamp into lanelet basic 2D point
            current_loc_ = lanelet::BasicPoint2d(msg->pose.position.x, msg->pose.position.y);
            // get dt ct from world model
            carma_wm::TrackPos track(0.0, 0.0);
            try {
                track = this->world_model_->routeTrackPos(current_loc_);
            } catch (std::invalid_argument ex) {
                ROS_WARN_STREAM("Routing has finished but carma_wm has not receive it!");
                return;
            }
            auto current_lanelet = get_closest_lanelet_from_route_llts(current_loc_);
            auto lanelet_track = carma_wm::geometry::trackPos(current_lanelet, current_loc_);
            ll_id_ = current_lanelet.id();
            ll_crosstrack_distance_ = lanelet_track.crosstrack;
            ll_downtrack_distance_ = lanelet_track.downtrack;
            current_crosstrack_distance_ = track.crosstrack;
            current_downtrack_distance_ = track.downtrack;
            // Determine speed limit
            lanelet::Optional<carma_wm::TrafficRulesConstPtr> traffic_rules = world_model_->getTrafficRules();
            
            if (traffic_rules) 
            {
                auto laneletIterator = world_model_->getMap()->laneletLayer.find(ll_id_);
                if (laneletIterator != world_model_->getMap()->laneletLayer.end()) {
                    speed_limit_ = (*traffic_rules)->speedLimit(*laneletIterator).speedLimit.value();
                } 
                else 
                {
                    ROS_ERROR_STREAM("Failed to set the current speed limit. The lanelet_id: "
                        << ll_id_ << " could not be matched with a lanelet in the map. The previous speed limit of "
                        << speed_limit_ << " will be used.");
                }
                
            } 
            else 
            {
                ROS_ERROR_STREAM("Failed to set the current speed limit. Valid traffic rules object could not be built.");
            }
            // check if we left the seleted route by cross track error
            bool departed = crosstrack_error_check(msg, current_lanelet);
            if (departed)
                {
                    this->rs_worker_.on_route_event(RouteStateWorker::RouteEvent::ROUTE_GEN_FAILED);
                    publish_route_event(cav_msgs::RouteEvent::ROUTE_DEPARTED);
                }

            // check if we reached our destination be remaining down track distance
            auto end_point_3d = world_model_->getRoute()->getEndPoint();
            auto last_ll = world_model_->getRoute()->shortestPath().back();
            double end_point_downtrack = carma_wm::geometry::trackPos(last_ll, {end_point_3d.x(), end_point_3d.y()}).downtrack;
            double last_lanelet_downtrack = carma_wm::geometry::trackPos(last_ll, last_ll.centerline().back().basicPoint2d()).downtrack;
            
            double route_length_2d = world_model_->getRoute()->length2d() - (last_lanelet_downtrack - end_point_downtrack);
            if((current_downtrack_distance_ > route_length_2d - down_track_target_range_ && current_speed_ < epsilon_) || (current_downtrack_distance_ > route_length_2d))
            {
                this->rs_worker_.on_route_event(RouteStateWorker::RouteEvent::ROUTE_COMPLETED);
                publish_route_event(cav_msgs::RouteEvent::ROUTE_COMPLETED);
            }
        }
    }

    void RouteGeneratorWorker::twist_cd(const geometry_msgs::TwistStampedConstPtr& msg)
    {
        current_speed_ = msg->twist.linear.x;
    }

    void RouteGeneratorWorker::set_publishers(ros::Publisher route_event_pub, ros::Publisher route_state_pub, ros::Publisher route_pub,ros::Publisher route_marker_pub)
    {
        route_event_pub_ = route_event_pub;
        route_state_pub_ = route_state_pub;
        route_pub_ = route_pub;
        route_marker_pub_= route_marker_pub;
    }

    void RouteGeneratorWorker::set_ctdt_param(double ct_max_error, double dt_dest_range)
    {
        this->cross_track_max_ = ct_max_error;
        this->down_track_target_range_ = dt_dest_range;
    }

    void RouteGeneratorWorker::publish_route_event(uint8_t event_type)
    {
        route_event_queue.push(event_type);
    }
    
    lanelet::Optional<lanelet::routing::Route> RouteGeneratorWorker::reroute_after_route_invalidation(std::vector<lanelet::BasicPoint2d>& destination_points_in_map) const
    {
        std::vector<lanelet::BasicPoint2d> destination_points_in_map_temp;
        
        for(const auto &i:destination_points_in_map)
        {
            double destination_down_track=world_model_->routeTrackPos(i).downtrack;
            
            if( current_downtrack_distance_< destination_down_track)
            {
                destination_points_in_map_temp.push_back(i);
                ROS_DEBUG_STREAM("current_downtrack_distance_:" << current_downtrack_distance_);
                ROS_DEBUG_STREAM("destination_down_track:" << destination_down_track);
            }
        }  
        
        destination_points_in_map = destination_points_in_map_temp;
        ROS_DEBUG_STREAM("New destination_points_in_map.size:" << destination_points_in_map.size());
        auto route=routing(current_loc_,
                            std::vector<lanelet::BasicPoint2d>(destination_points_in_map.begin(), destination_points_in_map.end() - 1),
                            destination_points_in_map.back(),
                            world_model_->getMap(), world_model_->getMapRoutingGraph());

        return route;
    }

    bool RouteGeneratorWorker::spin_callback()
    {
        if(reroutingChecker()==true)
        {
           this->rs_worker_.on_route_event(RouteStateWorker::RouteEvent::ROUTE_INVALIDATION);
           publish_route_event(cav_msgs::RouteEvent::ROUTE_INVALIDATION);
           auto route = reroute_after_route_invalidation(destination_points_in_map_);

           // check if route successed
           if(!route)
            {
                ROS_ERROR_STREAM("Cannot find a route passing all destinations.");
                this->rs_worker_.on_route_event(RouteStateWorker::RouteEvent::ROUTE_GEN_FAILED);
                publish_route_event(cav_msgs::RouteEvent::ROUTE_GEN_FAILED);
                return true;
            }
            else
            {
                this->rs_worker_.on_route_event(RouteStateWorker::RouteEvent::ROUTE_STARTED);
                publish_route_event(cav_msgs::RouteEvent::ROUTE_STARTED);  
            }                    
            route_msg_=compose_route_msg(route);
            route_msg_.is_rerouted = true;
            route_marker_msg_=compose_route_marker_msg(route);
            new_route_msg_generated_=true;
            new_route_marker_generated_=true;
        }
    
        // publish new route and set new route flag back to false
        if(new_route_msg_generated_ && new_route_marker_generated_)
        {
            route_pub_.publish(route_msg_);
            route_marker_pub_.publish(route_marker_msg_);
            new_route_msg_generated_ = false;
            new_route_marker_generated_ = false;
            route_msg_.is_rerouted = false;
        }
        // publish route state messsage if a route is selected
        if(route_msg_.route_name != "")
        {
            cav_msgs::RouteState state_msg;
            state_msg.header.stamp = ros::Time::now();
            state_msg.routeID = route_msg_.route_name;
            state_msg.cross_track = current_crosstrack_distance_;
            state_msg.down_track = current_downtrack_distance_;
            state_msg.lanelet_downtrack = ll_downtrack_distance_;            
            state_msg.state = this->rs_worker_.get_route_state();
            state_msg.lanelet_id = ll_id_;
            state_msg.speed_limit = speed_limit_;
            route_state_pub_.publish(state_msg);
        }
        // publish route event in order if any
        while(!route_event_queue.empty())
        {
            route_event_msg_.event = route_event_queue.front();
            route_event_pub_.publish(route_event_msg_);
            route_event_queue.pop();
        }
        return true; 
    }

    bool RouteGeneratorWorker::crosstrack_error_check(const geometry_msgs::PoseStampedConstPtr& msg, lanelet::ConstLanelet current)
    {
       lanelet::BasicPoint2d position;

        position.x()= msg->pose.position.x;
        position.y()= msg->pose.position.y;

        if(boost::geometry::within(position, current.polygon2d())) //If vehicle is inside current_lanelet, there is no crosstrack error
        {
            cte_count_ = 0;
            return false;
        }

        ROS_DEBUG_STREAM("LLt Polygon Dimensions1: " << current.polygon2d().front().x()<< ", "<< current.polygon2d().front().y());
        ROS_DEBUG_STREAM("LLt Polygon Dimensions2: " << current.polygon2d().back().x()<< ", "<< current.polygon2d().back().y());
        ROS_DEBUG_STREAM("Distance1: "<< boost::geometry::distance(position, current.polygon2d())<<" Crosstrack: "<< cross_track_dist );
    
        if (boost::geometry::distance(position, current.polygon2d()) > cross_track_dist) //Evaluate lanelet crosstrack distance from vehicle
            {
                cte_count_++;

                if(cte_count_ > cte_count_max_) //If the distance exceeds the crosstrack distance a certain number of times, report that the route has been departed
                    {
                        cte_count_ = 0;
                        return true;
                    }
                else 
                    return false;
            }
        else
            {
                cte_count_ = 0;
                return false;
            }
 
    }



    lanelet::ConstLanelet RouteGeneratorWorker::get_closest_lanelet_from_route_llts(lanelet::BasicPoint2d position)
    {
       double min = std::numeric_limits<double>::infinity();
        lanelet::ConstLanelet min_llt;
        for (auto i: route_llts)
         {
            double dist = boost::geometry::distance(position, i.polygon2d());
            if (dist < min)
            {
                min = dist;
                min_llt = i;
            }
     }
    return min_llt;
    }

    void RouteGeneratorWorker::set_CTE_dist(double cte_dist)
    {
        cross_track_dist = cte_dist;
    }

     void RouteGeneratorWorker::set_CTE_count_max(int cte_max)
    {
        cte_count_max_ = cte_max;

    }

    void RouteGeneratorWorker::addllt(lanelet::ConstLanelet llt)
    {
        route_llts.push_back(llt);
    }


}
<|MERGE_RESOLUTION|>--- conflicted
+++ resolved
@@ -171,15 +171,12 @@
                 return true;
             }
             // convert points in ECEF to map frame
-<<<<<<< HEAD
             auto destination_points_in_map = transform_to_map_frame(destination_points, map_in_earth);
             
             lanelet::BasicPoint2d vehicle_position(vehicle_pose_->pose.position.x, vehicle_pose_->pose.position.y);
             destination_points_in_map.insert(destination_points_in_map.begin(), vehicle_position);
 
-=======
             destination_points_in_map_ = transform_to_map_frame(destination_points, map_in_earth);
->>>>>>> 98f77695
             int idx = 0;
             // validate if the points are geometrically in the map
             for (auto pt : destination_points_in_map_)
