<?xml version="1.0"?>
<launch>
<<<<<<< HEAD

=======
>>>>>>> 741946a5
    <arg name="vehicle_calibration_dir" default="/opt/carma/vehicle"/>
    <remap from="final_waypoints" to="carma_final_waypoints"/>
    <remap from="/guidance/vehicle_status" to="/hardware_interface/vehicle_status"/>
    <remap from="/guidance/estimate_twist" to="/localization/estimate_twist"/>

    <!-- MPC Follower Node -->
    <group>
        <remap from="vehicle_model_steer_tau" to="/vehicle_steer_tau"/>
        <remap from="vehicle_model_wheelbase" to="/vehicle_wheel_base"/>
        <remap from="steer_lim_deg" to="/vehicle_steer_lim_deg"/>
        <remap from="steering_gear_ratio" to="/vehicle_steering_gear_ratio"/>
<<<<<<< HEAD

        <node pkg="mpc_follower" type="mpc_waypoints_converter" name="mpc_waypoints_converter" output="screen">
			<remap from="/base_waypoints" to="base_waypoints"/>
			<remap from="/closest_waypoint" to="closest_waypoint"/>
			<remap from="/final_waypoints" to="carma_final_waypoints"/>
		</node>

		<node pkg="mpc_follower" type="mpc_follower" name="mpc_follower" output="screen">
			<remap from="/ctrl_raw" to="ctrl_raw"/>
			<remap from="/twist_raw" to="twist_raw"/>
            <rosparam command="load" file="$(arg vehicle_calibration_dir)/mpc_follower/calibration.yaml"/>
        </node>

=======
        <remap from="/mpc_waypoints" to="mpc_waypoints"/>
        <node pkg="mpc_follower" type="mpc_waypoints_converter" name="mpc_waypoints_converter" output="screen">
            <remap from="/base_waypoints" to="base_waypoints"/>
            <remap from="/closest_waypoint" to="closest_waypoint"/>
            <remap from="/final_waypoints" to="carma_final_waypoints"/>
        </node>
        <node pkg="mpc_follower" type="mpc_follower" name="mpc_follower" output="screen">
            <remap from="/ctrl_raw" to="ctrl_raw"/>
            <remap from="/twist_raw" to="twist_raw"/>
            <rosparam command="load" file="$(arg vehicle_calibration_dir)/mpc_follower/calibration.yaml"/>
            <param name="in_waypoints_name" value="/mpc_waypoints"/>
        </node>
>>>>>>> 741946a5
    </group>
    <!-- MPC Follower Wrapper Node -->
    <node pkg="mpc_follower_wrapper" type="mpc_follower_wrapper_node" name="mpc_follower_wrapper_node" output="screen">
        <rosparam command="load" file="$(find mpc_follower_wrapper)/config/default.yaml" />
    </node>
</launch>
<|MERGE_RESOLUTION|>--- conflicted
+++ resolved
@@ -1,9 +1,5 @@
 <?xml version="1.0"?>
 <launch>
-<<<<<<< HEAD
-
-=======
->>>>>>> 741946a5
     <arg name="vehicle_calibration_dir" default="/opt/carma/vehicle"/>
     <remap from="final_waypoints" to="carma_final_waypoints"/>
     <remap from="/guidance/vehicle_status" to="/hardware_interface/vehicle_status"/>
@@ -15,7 +11,6 @@
         <remap from="vehicle_model_wheelbase" to="/vehicle_wheel_base"/>
         <remap from="steer_lim_deg" to="/vehicle_steer_lim_deg"/>
         <remap from="steering_gear_ratio" to="/vehicle_steering_gear_ratio"/>
-<<<<<<< HEAD
 
         <node pkg="mpc_follower" type="mpc_waypoints_converter" name="mpc_waypoints_converter" output="screen">
 			<remap from="/base_waypoints" to="base_waypoints"/>
@@ -29,20 +24,6 @@
             <rosparam command="load" file="$(arg vehicle_calibration_dir)/mpc_follower/calibration.yaml"/>
         </node>
 
-=======
-        <remap from="/mpc_waypoints" to="mpc_waypoints"/>
-        <node pkg="mpc_follower" type="mpc_waypoints_converter" name="mpc_waypoints_converter" output="screen">
-            <remap from="/base_waypoints" to="base_waypoints"/>
-            <remap from="/closest_waypoint" to="closest_waypoint"/>
-            <remap from="/final_waypoints" to="carma_final_waypoints"/>
-        </node>
-        <node pkg="mpc_follower" type="mpc_follower" name="mpc_follower" output="screen">
-            <remap from="/ctrl_raw" to="ctrl_raw"/>
-            <remap from="/twist_raw" to="twist_raw"/>
-            <rosparam command="load" file="$(arg vehicle_calibration_dir)/mpc_follower/calibration.yaml"/>
-            <param name="in_waypoints_name" value="/mpc_waypoints"/>
-        </node>
->>>>>>> 741946a5
     </group>
     <!-- MPC Follower Wrapper Node -->
     <node pkg="mpc_follower_wrapper" type="mpc_follower_wrapper_node" name="mpc_follower_wrapper_node" output="screen">
