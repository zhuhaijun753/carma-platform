/*
 * Software License Agreement (BSD License)
 *
 *  Copyright (c) 2017, Torc Robotics, LLC
 *  All rights reserved.
 *
 *  Redistribution and use in source and binary forms, with or without
 *  modification, are permitted provided that the following conditions
 *  are met:
 *
 *   * Redistributions of source code must retain the above copyright
 *     notice, this list of conditions and the following disclaimer.
 *   * Redistributions in binary form must reproduce the above
 *     copyright notice, this list of conditions and the following
 *     disclaimer in the documentation and/or other materials provided
 *     with the distribution.
 *   * Neither the name of Torc Robotics, LLC nor the names of its
 *     contributors may be used to endorse or promote products derived
 *     from this software without specific prior written permission.
 *
 *  THIS SOFTWARE IS PROVIDED BY THE COPYRIGHT HOLDERS AND CONTRIBUTORS
 *  "AS IS" AND ANY EXPRESS OR IMPLIED WARRANTIES, INCLUDING, BUT NOT
 *  LIMITED TO, THE IMPLIED WARRANTIES OF MERCHANTABILITY AND FITNESS
 *  FOR A PARTICULAR PURPOSE ARE DISCLAIMED. IN NO EVENT SHALL THE
 *  COPYRIGHT OWNER OR CONTRIBUTORS BE LIABLE FOR ANY DIRECT, INDIRECT,
 *  INCIDENTAL, SPECIAL, EXEMPLARY, OR CONSEQUENTIAL DAMAGES (INCLUDING,
 *  BUT NOT LIMITED TO, PROCUREMENT OF SUBSTITUTE GOODS OR SERVICES;
 *  LOSS OF USE, DATA, OR PROFITS; OR BUSINESS INTERRUPTION) HOWEVER
 *  CAUSED AND ON ANY THEORY OF LIABILITY, WHETHER IN CONTRACT, STRICT
 *  LIABILITY, OR TORT (INCLUDING NEGLIGENCE OR OTHERWISE) ARISING IN
 *  ANY WAY OUT OF THE USE OF THIS SOFTWARE, EVEN IF ADVISED OF THE
 *  POSSIBILITY OF SUCH DAMAGE.
 */
#include "wgs84_utils.h"

#include <cmath>
/**
 * @brief gets the meters per radian of latitude at a global coordinate
 * @param tie_point
 * @return
 */
double wgs84_utils::calcMetersPerRadLat(const wgs84_utils::wgs84_coordinate &tie_point)
{
    double a = EARTH_RADIUS_METERS;
    double e_sq = 0.00669438;
    double s_sq = pow(sin(tie_point.lat * DEG2RAD), 2);

    double R_m = a * (1.0 - e_sq) / pow(sqrt(1.0 - e_sq * s_sq), 3);

    double meters_per_rad_lat = R_m + tie_point.elevation;

    return meters_per_rad_lat;
}

/**
 * @brief gets the meters per radian of longitude at a global coordinate
 * @param tie_point
 * @return
 */
double wgs84_utils::calcMetersPerRadLon(const wgs84_utils::wgs84_coordinate &tie_point)
{
    double a = EARTH_RADIUS_METERS;
    double e_sq = 0.00669438;
    double s_sq = pow(sin(tie_point.lat * DEG2RAD), 2);

    double R_n = a / (sqrt(1.0 - e_sq * s_sq));

    double meters_per_rad_lon = (R_n + tie_point.elevation) * cos(tie_point.lat * DEG2RAD);

    return meters_per_rad_lon;
}

/**
 * @brief Converts a global coordinate in NED to a local coordinate frame in FLU based on a reference global/local pair
 * @param src - the global coordinate to be converted
 * @param wgs84_ref - the global reference
 * @param odom_pose_ref - the local reference in FLU
 * @param odom_rot_ref - the local rotation ref in FLU
 * @param ned_odom_tf - the ned odometry transform
 * @param out_pose
 * @param out_rot
 */
void wgs84_utils::convertToOdom(const wgs84_utils::wgs84_coordinate &src,
                                const wgs84_utils::wgs84_coordinate &wgs84_ref,
                                const Eigen::Vector3d &odom_pose_ref,
                                const Eigen::Quaternion<double>& odom_rot_ref,
                                const Eigen::Transform<double, 3, Eigen::Affine>& ned_odom_tf,
                                Eigen::Vector3d &out_pose,
                                Eigen::Quaternion<double> &out_rot)
{
    double delta_lat = src.lat - wgs84_ref.lat;
    double delta_lon = src.lon - wgs84_ref.lon;
    double delta_elev = src.elevation - wgs84_ref.elevation;
    double delta_heading = src.heading - wgs84_ref.heading;

    // Calculate translation
    Eigen::Vector3d ned_offset;
    ned_offset[0] = delta_lat * DEG2RAD * calcMetersPerRadLat(wgs84_ref);
    ned_offset[1] = delta_lon * DEG2RAD * calcMetersPerRadLon(wgs84_ref);
    ned_offset[2] = -delta_elev;

    auto ned_pose = ned_odom_tf.inverse() * odom_pose_ref;
    ned_pose += ned_offset;
    out_pose = ned_odom_tf*ned_pose;

    // Calculate orientation

    Eigen::Quaternion<double> q_offset;
    q_offset = Eigen::AngleAxisd(delta_heading * DEG2RAD, Eigen::Vector3d::UnitZ());

    Eigen::Quaternion<double> neu_odom_rot(ned_odom_tf.rotation());

    out_rot =  neu_odom_rot * q_offset * odom_rot_ref;
}

/**
 * Converts a given WSG-84 geodesic location into a 3d cartesian point
 * The returned 3d point is defined relative to a frame which has a transform with the ECEF frame.
 * @param location The geodesic location to convert must be in radians
 * @param frame2ecefTransform A transform which defines the location of the ECEF frame relative to the 3d point's frame of origin
<<<<<<< HEAD
 * @return The calculated 3d point
 */
//TODO lat/lon must be in radians
tf2::Vector3 wgs84_utils::geodesic_2_cartesian(const wgs84_utils::wgs84_coordinate &loc, tf2::Transform ecef_in_ned) {
=======
 * @return The calculated 3d point in the ECEF frame. 
 */
tf2::Vector3 wgs84_utils::geodesic_to_ecef(const wgs84_utils::wgs84_coordinate &loc, tf2::Transform ecef_in_ned) {
>>>>>>> 170ecab0

    constexpr double Rea = 6378137.0; // Semi-major axis radius meters
    constexpr double Rea_sqr = Rea*Rea;
    constexpr double f = 1.0 / 298.257223563; //The flattening factor
    constexpr double Reb = Rea * (1.0 - f); // //The semi-minor axis = 6356752.0
    constexpr double Reb_sqr = Reb*Reb;
<<<<<<< HEAD
    constexpr double e = 0.08181919084262149; // The first eccentricity (hard coded as optimization) calculated as Math.sqrt(Rea*Rea - Reb*Reb) / Rea;
    constexpr double e_sqr = e*e;
    constexpr double e_p = 0.08209443794969568; // e prime (hard coded as optimization) calculated as Math.sqrt((Rea_sqr - Reb_sqr) / Reb_sqr);
=======
    constexpr double e = 0.08181919084262149; // The first eccentricity (hard coded as optimization) calculated as Math.sqrt(Rea*Rea - Reb*Reb) / Rea; as C++11 sqrt is not constexpr
    constexpr double e_sqr = e*e;
    constexpr double e_p = 0.08209443794969568; // e prime (hard coded as optimization) calculated as Math.sqrt((Rea_sqr - Reb_sqr) / Reb_sqr); as C++11 sqrt is not constexpr
>>>>>>> 170ecab0


    // frame2ecefTransform needs to define the position of the ecefFrame relative to the desired frame
    // Put geodesic in proper units
    double lonRad = loc.lon;
    double latRad = loc.lat;
    double alt = loc.elevation;

    double sinLat = sin(latRad);
    double sinLon = sin(lonRad);
    double cosLat = cos(latRad);
    double cosLon = cos(lonRad);

    double Ne = Rea / sqrt(1.0 - e_sqr * sinLat * sinLat);// The prime vertical radius of curvature

    double x = (Ne + alt)*cosLat*cosLon;
    double y = (Ne + alt)*cosLat*sinLon;
    double z = (Ne*(1-e_sqr) + alt) * sinLat;

    tf2::Vector3 ecef_point(x,y,z);

    tf2::Vector3 point_in_ned = ecef_in_ned * ecef_point; 
    return point_in_ned;
}

<<<<<<< HEAD
// TODO comment
// Lat and lon must be in radians
tf2::Transform wgs84_utils::ecef_to_ned_from_loc(wgs84_coordinate loc) {

    tf2::Vector3 ecef_point = wgs84_utils::geodesic_2_cartesian(loc, tf2::Transform::getIdentity());
=======
/**
 * Generates a transform describing the location/orientation of an NED frame in the ECEF frame based on the provided lat lon point.
 * 
 * @param loc The location of the NED frame in WGS-84 lat/lon with angles in radians
 * 
 * @return The transform describing the location/orientation of an NED frame in the ECEF frame
 */
tf2::Transform wgs84_utils::ecef_to_ned_from_loc(wgs84_coordinate loc) {

    tf2::Vector3 ecef_point = wgs84_utils::geodesic_to_ecef(loc, tf2::Transform::getIdentity());
>>>>>>> 170ecab0

    // Rotation matrix of north east down frame with respect to ecef
    // Found at https://en.wikipedia.org/wiki/North_east_down
    double sinLat = sin(loc.lat);
    double sinLon = sin(loc.lon);
    double cosLat = cos(loc.lat);
    double cosLon = cos(loc.lon);

 	  tf2::Matrix3x3 rotMat(
      -sinLat * cosLon, -sinLon,  -cosLat * cosLon,
      -sinLat * sinLon,  cosLon,  -cosLat * sinLon,
                cosLat,       0,           -sinLat 
    );
    
    return tf2::Transform(rotMat, ecef_point);
  }<|MERGE_RESOLUTION|>--- conflicted
+++ resolved
@@ -118,31 +118,18 @@
  * The returned 3d point is defined relative to a frame which has a transform with the ECEF frame.
  * @param location The geodesic location to convert must be in radians
  * @param frame2ecefTransform A transform which defines the location of the ECEF frame relative to the 3d point's frame of origin
-<<<<<<< HEAD
- * @return The calculated 3d point
- */
-//TODO lat/lon must be in radians
-tf2::Vector3 wgs84_utils::geodesic_2_cartesian(const wgs84_utils::wgs84_coordinate &loc, tf2::Transform ecef_in_ned) {
-=======
  * @return The calculated 3d point in the ECEF frame. 
  */
 tf2::Vector3 wgs84_utils::geodesic_to_ecef(const wgs84_utils::wgs84_coordinate &loc, tf2::Transform ecef_in_ned) {
->>>>>>> 170ecab0
 
     constexpr double Rea = 6378137.0; // Semi-major axis radius meters
     constexpr double Rea_sqr = Rea*Rea;
     constexpr double f = 1.0 / 298.257223563; //The flattening factor
     constexpr double Reb = Rea * (1.0 - f); // //The semi-minor axis = 6356752.0
     constexpr double Reb_sqr = Reb*Reb;
-<<<<<<< HEAD
-    constexpr double e = 0.08181919084262149; // The first eccentricity (hard coded as optimization) calculated as Math.sqrt(Rea*Rea - Reb*Reb) / Rea;
-    constexpr double e_sqr = e*e;
-    constexpr double e_p = 0.08209443794969568; // e prime (hard coded as optimization) calculated as Math.sqrt((Rea_sqr - Reb_sqr) / Reb_sqr);
-=======
     constexpr double e = 0.08181919084262149; // The first eccentricity (hard coded as optimization) calculated as Math.sqrt(Rea*Rea - Reb*Reb) / Rea; as C++11 sqrt is not constexpr
     constexpr double e_sqr = e*e;
     constexpr double e_p = 0.08209443794969568; // e prime (hard coded as optimization) calculated as Math.sqrt((Rea_sqr - Reb_sqr) / Reb_sqr); as C++11 sqrt is not constexpr
->>>>>>> 170ecab0
 
 
     // frame2ecefTransform needs to define the position of the ecefFrame relative to the desired frame
@@ -168,13 +155,6 @@
     return point_in_ned;
 }
 
-<<<<<<< HEAD
-// TODO comment
-// Lat and lon must be in radians
-tf2::Transform wgs84_utils::ecef_to_ned_from_loc(wgs84_coordinate loc) {
-
-    tf2::Vector3 ecef_point = wgs84_utils::geodesic_2_cartesian(loc, tf2::Transform::getIdentity());
-=======
 /**
  * Generates a transform describing the location/orientation of an NED frame in the ECEF frame based on the provided lat lon point.
  * 
@@ -185,7 +165,6 @@
 tf2::Transform wgs84_utils::ecef_to_ned_from_loc(wgs84_coordinate loc) {
 
     tf2::Vector3 ecef_point = wgs84_utils::geodesic_to_ecef(loc, tf2::Transform::getIdentity());
->>>>>>> 170ecab0
 
     // Rotation matrix of north east down frame with respect to ecef
     // Found at https://en.wikipedia.org/wiki/North_east_down
