--- conflicted
+++ resolved
@@ -26,13 +26,9 @@
 
 # List of String: Required plugins for the platform to be functional
 required_plugins:
-<<<<<<< HEAD
   - Route Following
   - In-Lane Cruising
   - MPC
-=======
-  - CruisingPlugin
->>>>>>> 5cbe8a54
 
 # String: Plugin service name prefix
 plugin_service_prefix: /guidance/plugins/
