--- conflicted
+++ resolved
@@ -37,11 +37,8 @@
   protected double minExpectedSpeed_;
   protected double maxExpectedSpeed_;
   protected double maxAccel_ = 0.999;     // m/s^2 absolute value; default is a conservative value
-<<<<<<< HEAD
   protected final IPlugin planner_;
-=======
   protected static final double SPEED_EPSILON = 0.001;
->>>>>>> 50f5b7e3
 
   /**
    * Constructor where user provides all relevant inputs
