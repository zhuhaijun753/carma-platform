--- conflicted
+++ resolved
@@ -16,15 +16,7 @@
 -->
 <package>
   <name>carma</name>
-<<<<<<< HEAD
-<<<<<<< HEAD
-  <version>2.6.8</version>
-=======
-  <version>2.6.9</version>
->>>>>>> develop
-=======
-  <version>2.7.2</version>
->>>>>>> f0e2b992
+  <version>2.7.3</version>
   <description>The carma package.</description>
 
   <!-- One maintainer tag required, multiple allowed, one person per tag --> 
