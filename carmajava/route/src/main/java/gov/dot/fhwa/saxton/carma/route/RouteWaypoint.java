--- conflicted
+++ resolved
@@ -40,13 +40,9 @@
   protected int lowerSpeedLimit = 0;
   protected int upperSpeedLimit = 5;
   protected double nearestMileMarker = -1;
-<<<<<<< HEAD
   protected List<cav_msgs.Maneuver> neededManeuvers;
-=======
   protected double minCrossTrack = -10.0;
   protected double maxCrossTrack = 10.0;
-  //protected List<Maneuvers> neededManeuvers; //TODO uncomment when class is implemented
->>>>>>> 95dd814a
   protected int requiredLaneIndex = -1;
   protected RoadType roadType = RoadType.FREEWAY;
   protected LaneEdgeType interiorLaneMarkings = LaneEdgeType.SOLID_WHITE;
@@ -147,17 +143,14 @@
       new Location(waypointMsg.getLatitude(), waypointMsg.getLongitude(),
         waypointMsg.getAltitude()));
 
-<<<<<<< HEAD
     wp.setLaneCount(waypointMsg.getLaneCount());
     wp.setLowerSpeedLimit(waypointMsg.getLowerSpeedLimit());
     wp.setUpperSpeedLimit(waypointMsg.getSpeedLimit());
     wp.setLeftMostLaneMarking(LaneEdgeType.fromMessge(waypointMsg.getLeftMostLaneMarking()));
     wp.setInteriorLaneMarkings(LaneEdgeType.fromMessge(waypointMsg.getInteriorLaneMarkings()));
     wp.setRightMostLaneMarking(LaneEdgeType.fromMessge(waypointMsg.getRightMostLaneMarking()));
-=======
     wp.setMinCrossTrack(waypointMsg.getMinCrossTrack());
     wp.setMaxCrossTrack(waypointMsg.getMaxCrossTrack());
->>>>>>> 95dd814a
 
     // Set member variables according to set fields bit mask
     int bitMask = waypointMsg.getSetFields();
