/*
 * TODO: Copyright (C) 2017 LEIDOS.
 * 
 * Licensed under the Apache License, Version 2.0 (the "License"); you may not
 * use this file except in compliance with the License. You may obtain a copy of
 * the License at
 * 
 * http://www.apache.org/licenses/LICENSE-2.0
 * 
 * Unless required by applicable law or agreed to in writing, software
 * distributed under the License is distributed on an "AS IS" BASIS, WITHOUT
 * WARRANTIES OR CONDITIONS OF ANY KIND, either express or implied. See the
 * License for the specific language governing permissions and limitations under
 * the License.
 */

package gov.dot.fhwa.saxton.carma.route;

import cav_msgs.RouteSegment;
import cav_msgs.SystemAlert;
import cav_srvs.*;
import gov.dot.fhwa.saxton.carma.rosutils.SaxtonBaseNode;
import org.apache.commons.logging.Log;
import org.ros.message.MessageListener;
import org.ros.message.Time;
import org.ros.node.topic.Subscriber;
import org.ros.namespace.GraphName;
import org.ros.node.ConnectedNode;
import org.ros.node.topic.Publisher;
import org.ros.node.parameter.ParameterTree;
import org.ros.node.service.ServiceServer;
import org.ros.node.service.ServiceResponseBuilder;
import sensor_msgs.NavSatFix;
import java.util.LinkedList;
import java.util.List;

/**
 * ROS Node which handles route loading, selection, and tracking for the STOL CARMA platform.
 * <p>
 * <p>
 * Command line test:
 * rosparam set /route_manager/default_database_path /home/mcconnelms/to13_ws/src/CarmaPlatform/carmajava/route/src/test/resources/routefiles
 * rosrun carma route gov.dot.fhwa.saxton.carma.route.RouteManager
 * Command line test for the service:
 * rostopic pub /system_alert cav_msgs/SystemAlert '{type: 5, description: hello}'
 * rosservice call /get_available_routes
 * rosservice call /set_active_route "routeID: 'TestRoute'"
 */
public class RouteManager extends SaxtonBaseNode implements IRouteManager {

  protected ConnectedNode connectedNode;

  // Topics
  // Publishers
  Publisher<cav_msgs.SystemAlert> systemAlertPub;
  Publisher<cav_msgs.RouteSegment> segmentPub;
  Publisher<cav_msgs.Route> routePub;
  Publisher<cav_msgs.RouteState> routeStatePub;
  // Subscribers
  Subscriber<sensor_msgs.NavSatFix> gpsSub;
  Subscriber<cav_msgs.SystemAlert> alertSub;
  // Services
  // Provided
  protected ServiceServer<SetActiveRouteRequest, SetActiveRouteResponse> setActiveRouteService;
  protected ServiceServer<GetAvailableRoutesRequest, GetAvailableRoutesResponse>
    getAvailableRouteService;
  protected ServiceServer<StartActiveRouteRequest, StartActiveRouteResponse>
    startActiveRouteService;
  protected RouteWorker routeWorker;

  @Override public GraphName getDefaultNodeName() {
    return GraphName.of("route_manager");
  }

  @Override public void onSaxtonStart(final ConnectedNode connectedNode) {
    this.connectedNode = connectedNode;

    final Log log = connectedNode.getLog();
    // Parameters
    ParameterTree params = connectedNode.getParameterTree();
    routeWorker = new RouteWorker(this, log, params.getString("~default_database_path"));

    /// Topics
    // Publishers
    systemAlertPub = connectedNode.newPublisher("system_alert", cav_msgs.SystemAlert._TYPE);
    segmentPub = connectedNode.newPublisher("current_segment", cav_msgs.RouteSegment._TYPE);
    routePub = connectedNode.newPublisher("route", cav_msgs.Route._TYPE);
    routePub.setLatchMode(true); // Routes will not be changed regularly so latch
    routeStatePub = connectedNode.newPublisher("route_state", cav_msgs.RouteState._TYPE);

    // Subscribers
    //Subscriber<cav_msgs.Tim> timSub = connectedNode.newSubscriber("tim", cav_msgs.Map._TYPE); //TODO: Add once we have tim messages
    gpsSub = connectedNode.newSubscriber("nav_sat_fix", sensor_msgs.NavSatFix._TYPE);
    gpsSub.addMessageListener(new MessageListener<NavSatFix>() {
      @Override public void onNewMessage(NavSatFix navSatFix) {
        try {
          routeWorker.handleNavSatFixMsg(navSatFix);
        } catch (Exception e) {
          handleException(e);
        }
      }
    });

    alertSub = connectedNode.newSubscriber("system_alert", cav_msgs.SystemAlert._TYPE);
    alertSub.addMessageListener(new MessageListener<cav_msgs.SystemAlert>() {
      @Override public void onNewMessage(cav_msgs.SystemAlert message) {
        try {
          routeWorker.handleSystemAlertMsg(message);
        } catch (Exception e) {
          handleException(e);
        }
      }//onNewMessage
    });//addMessageListener

    // Services
    // Server
    getAvailableRouteService = connectedNode
      .newServiceServer("get_available_routes", GetAvailableRoutes._TYPE,
        new ServiceResponseBuilder<GetAvailableRoutesRequest, GetAvailableRoutesResponse>() {
          @Override public void build(GetAvailableRoutesRequest request,
            GetAvailableRoutesResponse response) {
            try {
              List<cav_msgs.Route> routeMsgs = new LinkedList<>();

              for (Route route : routeWorker.getAvailableRoutes()) {
                routeMsgs.add(route.toMessage(connectedNode.getTopicMessageFactory()));
              }
              response.setAvailableRoutes(routeMsgs);
            } catch (Exception e) {
              handleException(e);
            }
          }
        });

    setActiveRouteService = connectedNode.newServiceServer("set_active_route", SetActiveRoute._TYPE,
      new ServiceResponseBuilder<SetActiveRouteRequest, SetActiveRouteResponse>() {
        @Override
        public void build(SetActiveRouteRequest request, SetActiveRouteResponse response) {
          try {
            response.setErrorStatus(routeWorker.setActiveRoute(request.getRouteID()));
          } catch (Exception e) {
            handleException(e);
          }
        }
      });

<<<<<<< HEAD
    startActiveRouteService = connectedNode.newServiceServer("start_active_route", StartActiveRoute._TYPE,
      new ServiceResponseBuilder<StartActiveRouteRequest, StartActiveRouteResponse>() {
        @Override
        public void build(StartActiveRouteRequest request, StartActiveRouteResponse response) {
          response.setErrorStatus(routeWorker.startActiveRoute());
        }
      });
=======
    startActiveRouteService = connectedNode
      .newServiceServer("start_active_route", SetActiveRoute._TYPE,
        new ServiceResponseBuilder<StartActiveRouteRequest, StartActiveRouteResponse>() {
          @Override
          public void build(StartActiveRouteRequest request, StartActiveRouteResponse response) {
            try {
              response.setErrorStatus(routeWorker.startActiveRoute());
            } catch (Exception e) {
              handleException(e);
            }
          }
        });
>>>>>>> 8f447d83
  }//onStart

  @Override protected void handleException(Exception e) {
    String msg = "Uncaught exception in " + connectedNode.getName() + " caught by handleException";
    connectedNode.getLog().fatal(msg, e);
    SystemAlert alertMsg = systemAlertPub.newMessage();
    alertMsg.setType(SystemAlert.FATAL);
    alertMsg.setDescription(msg);
  }

  @Override public void publishSystemAlert(cav_msgs.SystemAlert systemAlert) {
    systemAlertPub.publish(systemAlert);
  }

  @Override public void publishCurrentRouteSegment(RouteSegment routeSegment) {
    segmentPub.publish(routeSegment);
  }

  @Override public void publishActiveRoute(cav_msgs.Route route) {
    routePub.publish(route);
  }

  @Override public void publishRouteState(cav_msgs.RouteState routeState) {
    routeStatePub.publish(routeState);
  }

  @Override public Time getTime() {
    if (connectedNode == null) {
      return new Time();
    }
    return connectedNode.getCurrentTime();
  }
}//AbstractNodeMain<|MERGE_RESOLUTION|>--- conflicted
+++ resolved
@@ -144,17 +144,8 @@
         }
       });
 
-<<<<<<< HEAD
-    startActiveRouteService = connectedNode.newServiceServer("start_active_route", StartActiveRoute._TYPE,
-      new ServiceResponseBuilder<StartActiveRouteRequest, StartActiveRouteResponse>() {
-        @Override
-        public void build(StartActiveRouteRequest request, StartActiveRouteResponse response) {
-          response.setErrorStatus(routeWorker.startActiveRoute());
-        }
-      });
-=======
     startActiveRouteService = connectedNode
-      .newServiceServer("start_active_route", SetActiveRoute._TYPE,
+      .newServiceServer("start_active_route", StartActiveRoute._TYPE,
         new ServiceResponseBuilder<StartActiveRouteRequest, StartActiveRouteResponse>() {
           @Override
           public void build(StartActiveRouteRequest request, StartActiveRouteResponse response) {
@@ -165,7 +156,6 @@
             }
           }
         });
->>>>>>> 8f447d83
   }//onStart
 
   @Override protected void handleException(Exception e) {
