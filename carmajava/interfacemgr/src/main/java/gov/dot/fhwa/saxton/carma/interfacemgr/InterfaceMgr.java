--- conflicted
+++ resolved
@@ -245,11 +245,7 @@
     }//onStart
 
     @Override
-<<<<<<< HEAD
     protected void handleException(Throwable e) {
-
-=======
-    protected void handleException(Exception e) {
     	
 		//don't need to log anything here because SaxtonBaseNode handler has already done that
     	
@@ -260,7 +256,6 @@
     		sendSystemAlert(AlertSeverity.WARNING, "Unknown exception trapped in InterfaceMgr - shutting down myself only.");
     	}
 		connectedNode_.shutdown();
->>>>>>> be9481fc
     }
 
     ///// service requestors /////
