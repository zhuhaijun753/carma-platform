--- conflicted
+++ resolved
@@ -34,7 +34,6 @@
 import gov.dot.fhwa.saxton.carma.guidance.pubsub.ISubscriber;
 import gov.dot.fhwa.saxton.carma.guidance.pubsub.OnMessageCallback;
 import gov.dot.fhwa.saxton.carma.guidance.pubsub.OnServiceResponseCallback;
-import gov.dot.fhwa.saxton.carma.rosutils.SaxtonLogger;
 
 import org.jboss.netty.buffer.ChannelBuffers;
 import org.ros.exception.RosRuntimeException;
@@ -111,7 +110,6 @@
 	private boolean base_to_map_transform_ready = false;
 	private boolean earth_to_map_ready = false;
 	protected GuidanceExceptionHandler exceptionHandler;
-	protected SaxtonLogger log_ = new SaxtonLogger(Tracking.class.getSimpleName(), log);
 	private Random randomIdGenerator = new Random();
 	private byte[] random_id = new byte[4];
 	private IPublisher<BSM> bsmPublisher;
@@ -134,7 +132,6 @@
 	private Transform earthtoMap = null;
 	private Transform baseToMap = null;
 	private GeodesicCartesianConverter converter = new GeodesicCartesianConverter();
-	
 
 	public Tracking(AtomicReference<GuidanceState> state, IPubSubService pubSubService, ConnectedNode node) {
 		super(state, pubSubService, node);
@@ -164,7 +161,7 @@
 					|| headingStampedSubscriber == null 
 					|| velocitySubscriber == null 
 					|| accelerationSubscriber == null) {
-				log_.warn("Cannot initialize pubs and subs");
+				log.warn("Cannot initialize pubs and subs");
 			}
 			
 			navSatFixSubscriber.registerOnMessageCallback(new OnMessageCallback<NavSatFix>() {
@@ -208,10 +205,10 @@
 		
 		// Make service call to get drivers
 		try {
-			log_.info("Trying to get get_drivers_with_capabilities service...");
+			log.info("Trying to get get_drivers_with_capabilities service...");
 			getDriversWithCapabilitiesClient = pubSubService.getServiceForTopic("get_drivers_with_capabilities", GetDriversWithCapabilities._TYPE);
 			if(getDriversWithCapabilitiesClient == null) {
-				log_.warn("get_drivers_with_capabilities service can not be found");
+				log.warn("get_drivers_with_capabilities service can not be found");
 			}
 			
 			GetDriversWithCapabilitiesRequest driver_request_wrapper = getDriversWithCapabilitiesClient.newMessage();
@@ -221,7 +218,7 @@
 				@Override
 				public void onSuccess(GetDriversWithCapabilitiesResponse msg) {
 					resp_drivers = msg.getDriverData();
-					log_.info("Tracking: service call is successful: " + resp_drivers);
+					log.info("Tracking: service call is successful: " + resp_drivers);
 				}
 				
 				@Override
@@ -231,10 +228,10 @@
 				
 			});
 			
-			log_.info("Trying to get get_transform...");
+			log.info("Trying to get get_transform...");
 			getTransformClient = pubSubService.getServiceForTopic("get_transform", GetTransform._TYPE);
 			if(getTransformClient == null) {
-				log_.warn("get_transform service can not be found");
+				log.warn("get_transform service can not be found");
 			}
 			
 			if(resp_drivers != null) {
@@ -252,11 +249,11 @@
 					}
 				}
 			} else {
-				log_.warn("Tracking: cannot find suitable drivers");
+				log.warn("Tracking: cannot find suitable drivers");
 			}
 			
 			if(steeringWheelSubscriber == null || brakeSubscriber == null || transmissionSubscriber == null) {
-				log_.warn("Tracking: initialize subs failed");
+				log.warn("Tracking: initialize subs failed");
 			}
 			
 			steeringWheelSubscriber.registerOnMessageCallback(new OnMessageCallback<Float64>() {
@@ -283,8 +280,6 @@
 		} catch (Exception e) {
 			handleException(e);
 		}
-		
-		
 		
 		ParameterTree param = node.getParameterTree();
 		vehicleLength = (float) param.getDouble("vehicle_length");
@@ -302,25 +297,16 @@
 		
 		if(drivers_ready) {
 			try {
-<<<<<<< HEAD
-				log.info("BSM", "Tracking subscribers status: " + nav_sat_fix_ready + " " + steer_wheel_ready + " " + heading_ready + " " + velocity_ready);
-				if (nav_sat_fix_ready && steer_wheel_ready && heading_ready && velocity_ready) {
-					log.info("BSM", "Guidance.Tracking is publishing bsm...");
-					bsmPublisher.publish(composeBSMData());
-				}
-			}  catch (Exception e) {
-=======
-				log_.info("BSM", "nav_sat_fix subscribers status: " + nav_sat_fix_ready);
-				log_.info("BSM", "steer_wheel subscribers status: " + steer_wheel_ready);
-				log_.info("BSM", "heading subscribers status: " + heading_ready);
-				log_.info("BSM", "velocity subscribers status: " + velocity_ready);
-				log_.info("BSM", "brake subscribers status: " + brake_ready);
-				log_.info("BSM", "transmission subscribers status: " + transmission_ready);
-				log_.info("BSM", "acceleration subscribers status: " + acceleration_ready);
-				log_.info("BSM", "Guidance.Tracking is publishing bsm...");
+				log.info("BSM", "nav_sat_fix subscribers status: " + nav_sat_fix_ready);
+				log.info("BSM", "steer_wheel subscribers status: " + steer_wheel_ready);
+				log.info("BSM", "heading subscribers status: " + heading_ready);
+				log.info("BSM", "velocity subscribers status: " + velocity_ready);
+				log.info("BSM", "brake subscribers status: " + brake_ready);
+				log.info("BSM", "transmission subscribers status: " + transmission_ready);
+				log.info("BSM", "acceleration subscribers status: " + acceleration_ready);
+				log.info("BSM", "Guidance.Tracking is publishing bsm...");
 				bsmPublisher.publish(composeBSMData());
 			} catch (Exception e) {
->>>>>>> e3b088bd
 				handleException(e);
 			}
 		}
@@ -364,7 +350,7 @@
 					
 					@Override
 					public void onSuccess(GetTransformResponse msg) {
-						log_.info("BSM", "Get vehicle_to_earth_transform response " + msg.getErrorStatus());
+						log.info("BSM", "Get vehicle_to_earth_transform response " + msg.getErrorStatus());
 						if(msg.getErrorStatus() == 0) {
 							//TODO: fix this transform later
 							vehicleToEarth = Transform.fromTransformMessage(msg.getTransform().getTransform());
@@ -475,7 +461,7 @@
 					
 					@Override
 					public void onSuccess(GetTransformResponse msg) {
-						log_.info("BSM", "Get base_to_map_transform response " + msg.getErrorStatus());
+						log.info("BSM", "Get base_to_map_transform response " + msg.getErrorStatus());
 						if(msg.getErrorStatus() == 0) {
 							baseToMap = Transform.fromTransformMessage(msg.getTransform().getTransform());
 							base_to_map_transform_ready = true;
