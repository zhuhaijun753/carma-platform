--- conflicted
+++ resolved
@@ -70,12 +70,8 @@
         Arbitrator arbitrator = new Arbitrator(pubSubService, node);
         PluginManager pluginManager = new PluginManager(pubSubService, node);
         TrajectoryExecutor trajectoryExecutor = new TrajectoryExecutor(pubSubService);
-<<<<<<< HEAD
-        Tracking tracking = new Tracking(pubSubService, node.getLog());
+        Tracking tracking = new Tracking(pubSubService, node);
         Maneuvers maneuvers = new Maneuvers(pubSubService, node);
-=======
-        Tracking tracking = new Tracking(pubSubService, node);
->>>>>>> 772d875d
 
         executor.execute(maneuvers);
         executor.execute(arbitrator);
