--- conflicted
+++ resolved
@@ -111,22 +111,14 @@
     GuidanceCommands guidanceCommands = new GuidanceCommands(stateMachine, pubSubService, node);
     ManeuverInputs maneuverInputs = new ManeuverInputs(stateMachine, pubSubService, node);
     Tracking tracking = new Tracking(stateMachine, pubSubService, node);
-<<<<<<< HEAD
-    TrajectoryExecutor trajectoryExecutor = new TrajectoryExecutor(stateMachine, pubSubService, node, guidanceCommands, tracking);
-    LightBarManager lightBarManager = new LightBarManager(stateMachine, pubSubService, node);
-    PluginManager pluginManager = new PluginManager(
-      stateMachine, pubSubService, guidanceCommands, maneuverInputs,
-      routeService, node, conflictManager, trajectoryConverter,
-      lightBarManager
-      );
-=======
+
     TrajectoryExecutor trajectoryExecutor = new TrajectoryExecutor(stateMachine, pubSubService, node, guidanceCommands,
         tracking);
     MobilityRouter router = new MobilityRouter(stateMachine, pubSubService, node, conflictManager, trajectoryConverter,
         trajectoryExecutor);
+    LightBarManager lightBarManager = new LightBarManager(stateMachine, pubSubService, node);
     PluginManager pluginManager = new PluginManager(stateMachine, pubSubService, guidanceCommands, maneuverInputs,
-        routeService, node, router, conflictManager, trajectoryConverter);
->>>>>>> cc15f2a0
+        routeService, node, router, conflictManager, trajectoryConverter, lightBarManager);
     Arbitrator arbitrator = new Arbitrator(stateMachine, pubSubService, node, pluginManager, trajectoryExecutor);
 
     tracking.setTrajectoryExecutor(trajectoryExecutor);
@@ -142,11 +134,8 @@
     executor.execute(trajectoryExecutor);
     executor.execute(tracking);
     executor.execute(guidanceCommands);
-<<<<<<< HEAD
+    executor.execute(router);
     executor.execute(lightBarManager);
-=======
-    executor.execute(router);
->>>>>>> cc15f2a0
   }
 
   /**
@@ -218,21 +207,6 @@
     trajectoryConverter = new TrajectoryConverter(maxPoints, timeStep);
   }
 
-  /**
-   * Initialize the light bar management system
-   * Must be called after initLogger to ensure logging is provided
-   * Must be called after initSubPub to ensure publishing is provided
-   */
-  private void initLightBarManager(ConnectedNode node, ILogger log, GuidanceStateMachine stateMachine) {
-    // Load params
-    ParameterTree params = node.getParameterTree();
-    List<String> priorities = (List<String>) params.getList("~light_bar_priorities", new LinkedList<String>());
-    // Echo params
-    log.info("Param light_bar_priorities: " + priorities);
-    // Init light bar manager
-    lightBarManager = new LightBarManager(stateMachine, pubSubService, node);
-  }
-
   @Override
   public void onSaxtonStart(final ConnectedNode connectedNode) {
     initLogger(connectedNode.getLog());
@@ -267,12 +241,6 @@
     log.info("Guidance main PubSubManager initialized");
 
     stateMachine.initSubPub(pubSubService);
-<<<<<<< HEAD
-    
-    initLightBarManager(connectedNode, log, stateMachine);
-    log.info("Guidance main LightBarManager initialized");
-=======
->>>>>>> cc15f2a0
 
     initExecutor(stateMachine, connectedNode);
     log.info("Guidance main executor initialized");
