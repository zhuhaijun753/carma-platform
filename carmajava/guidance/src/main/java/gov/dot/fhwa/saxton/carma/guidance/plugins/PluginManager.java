/*
 * Copyright (C) 2018 LEIDOS.
 *
 * Licensed under the Apache License, Version 2.0 (the "License"); you may not
 * use this file except in compliance with the License. You may obtain a copy of
 * the License at
 *
 * http://www.apache.org/licenses/LICENSE-2.0
 *
 * Unless required by applicable law or agreed to in writing, software
 * distributed under the License is distributed on an "AS IS" BASIS, WITHOUT
 * WARRANTIES OR CONDITIONS OF ANY KIND, either express or implied. See the
 * License for the specific language governing permissions and limitations under
 * the License.
 */

package gov.dot.fhwa.saxton.carma.guidance.plugins;

import cav_msgs.Plugin;
import cav_msgs.SystemAlert;
import cav_srvs.*;
import gov.dot.fhwa.saxton.carma.guidance.ArbitratorService;
import gov.dot.fhwa.saxton.carma.guidance.GuidanceAction;
import gov.dot.fhwa.saxton.carma.guidance.params.RosParameterSource;
import gov.dot.fhwa.saxton.carma.guidance.plugins.PluginLifecycleHandler.PluginState;
import gov.dot.fhwa.saxton.carma.guidance.GuidanceComponent;
import gov.dot.fhwa.saxton.carma.guidance.GuidanceState;
import gov.dot.fhwa.saxton.carma.guidance.GuidanceStateMachine;
import gov.dot.fhwa.saxton.carma.guidance.IGuidanceCommands;
import gov.dot.fhwa.saxton.carma.guidance.IStateChangeListener;
import gov.dot.fhwa.saxton.carma.guidance.ManeuverPlanner;
import gov.dot.fhwa.saxton.carma.guidance.conflictdetector.IConflictDetector;
import gov.dot.fhwa.saxton.carma.guidance.lightbar.ILightBarManager;
import gov.dot.fhwa.saxton.carma.guidance.maneuvers.IManeuverInputs;
import gov.dot.fhwa.saxton.carma.guidance.mobilityrouter.IMobilityRouter;
import gov.dot.fhwa.saxton.carma.guidance.pubsub.IPubSubService;
import gov.dot.fhwa.saxton.carma.guidance.pubsub.IPublisher;
import gov.dot.fhwa.saxton.carma.guidance.util.RouteService;
import gov.dot.fhwa.saxton.carma.guidance.util.trajectoryconverter.ITrajectoryConverter;
import gov.dot.fhwa.saxton.utils.ComponentVersion;

import org.reflections.Reflections;
import org.ros.exception.RosRuntimeException;
import org.ros.exception.ServiceException;
import org.ros.message.MessageFactory;
import org.ros.node.ConnectedNode;
import org.ros.node.NodeConfiguration;
import org.ros.node.service.ServiceResponseBuilder;
import org.ros.node.service.ServiceServer;
import org.ros.node.topic.Publisher;
import std_msgs.Header;

import java.lang.reflect.Constructor;
import java.lang.reflect.Modifier;
import java.util.ArrayList;
import java.util.List;
import java.util.Set;

/**
 * Guidance package PluginManager component
 * <p>
 * Responsible for instantiating, running, owning, and runtime management of
 * all plugins installed in the software's operating environment.
 */
public class PluginManager extends GuidanceComponent implements AvailabilityListener, IStateChangeListener, PluginManagementService {
    protected final long sleepDurationMillis = 30000;
    protected int sequenceNumber = 0;

    protected PluginExecutor executor;
    protected PluginServiceLocator pluginServiceLocator;
    protected List<IPlugin> registeredPlugins = new ArrayList<>();
    protected List<String> ignoredPluginClassNames = new ArrayList<>();
    protected List<String> requiredPluginClassNames = new ArrayList<>();

    protected final String PLUGIN_DISCOVERY_ROOT = "gov.dot.fhwa.saxton.carma";
    protected final String messagingBaseUrl = "plugins";
    protected final String getRegisteredPluginsServiceUrl = "get_registered_plugins";
    protected final String getActivePluginsServiceUrl = "get_active_plugins";
    protected final String activatePluginServiceUrl = "activate_plugin";
    protected final String availablePluginsTopicUrl = "available_plugins";

    protected ServiceServer<PluginListRequest, PluginListResponse> registeredPluginService;
    protected ServiceServer<PluginListRequest, PluginListResponse> activePluginService;
    protected ServiceServer<PluginActivationRequest, PluginActivationResponse> activatePluginService;
    protected Publisher<cav_msgs.PluginList> pluginPublisher;

    protected MessageFactory messageFactory;

    protected int availablePluginsSeqNum = 0;
    protected int registeredPluginsSeqNum = 0;
    protected int activePluginsSeqNum = 0;

    public PluginManager(GuidanceStateMachine stateMachine, IPubSubService pubSubManager, 
    IGuidanceCommands commands, IManeuverInputs maneuverInputs, RouteService routeService,
<<<<<<< HEAD
    ConnectedNode node, IConflictDetector conflictDetector, ITrajectoryConverter trajectoryConverter,
    ILightBarManager lightBarManager) {
=======
    ConnectedNode node, IMobilityRouter router, IConflictDetector conflictDetector, ITrajectoryConverter trajectoryConverter) {
>>>>>>> cc15f2a0
        super(stateMachine, pubSubManager, node);
        this.executor = new PluginExecutor();

        pluginServiceLocator = new PluginServiceLocator(
                null, // Need to call setArbitrator service to resolve circular dependency
                this,
                pubSubService, 
                new RosParameterSource(node.getParameterTree()), 
                new ManeuverPlanner(commands, maneuverInputs), 
<<<<<<< HEAD
                routeService, conflictDetector, trajectoryConverter, lightBarManager);
=======
                routeService, router , conflictDetector, trajectoryConverter);
>>>>>>> cc15f2a0
    }

    /**
     * Set the arbitrator service available to the plugins
     * <p>
     * Used to resolve circular dependency in constructors
     */
    public void setArbitratorService(ArbitratorService arbitratorService) {
        pluginServiceLocator = new PluginServiceLocator(
                arbitratorService,
                pluginServiceLocator.getPluginManagementService(),
                pluginServiceLocator.getPubSubService(), 
                pluginServiceLocator.getParameterSource(), 
                pluginServiceLocator.getManeuverPlanner(), 
                pluginServiceLocator.getRouteService(),
                pluginServiceLocator.getMobilityRouter(),
                pluginServiceLocator.getConflictDetector(),
                pluginServiceLocator.getTrajectoryConverter(),
                pluginServiceLocator.getLightBarManager());
        jobQueue.add(this::onStartup);
        stateMachine.registerStateChangeListener(this);
    }

    /**
     * Detect all IPlugin instances available on classpath at or below PLUGIN_DISCOVERY_ROOT
     * @return
     */
    protected List<Class<? extends IPlugin>> discoverPluginsOnClasspath() {
        Reflections pluginDiscoverer = new Reflections(PLUGIN_DISCOVERY_ROOT);
        Set<Class<? extends IPlugin>> pluginClasses = pluginDiscoverer.getSubTypesOf(IPlugin.class);

        List<Class<? extends IPlugin>> out = new ArrayList<>();
        for (Class<? extends IPlugin> pluginClass : pluginClasses) {
            boolean ignored = false;
            for (String ignoredPluginName : ignoredPluginClassNames) {
                // Filter the names against the list of ignored plugins
                if (pluginClass.getName().equals(ignoredPluginName)) {
                    ignored = true;
                }
            }

            // Check if we haven't ignored it and that it isn't an abstract class or an interface
            if (!ignored && !Modifier.isAbstract(pluginClass.getModifiers())
                    && !Modifier.isInterface(pluginClass.getModifiers())) {

                out.add(pluginClass);
                if (log != null) {
                    log.info("PLUGIN", "Guidance.PluginManager will initialize plugin: " + pluginClass.getName());
                }
            } else {
                if (log != null) {
                    log.info("PLUGIN", "Guidance.PluginManager will ignore plugin: " + pluginClass.getName());
                }
            }
        }

        return out;
    }

    /**
     * Instantiate a list of plugins classes into live objects
     * @param classes The list of classes which implement IPlugin
     * @param pluginServiceLocator The service locator to pass as their constructor argument
     * @return A list containing instantiated plugin instances where the instantiation was successful
     */
    protected List<IPlugin> instantiatePluginsFromClasses(List<Class<? extends IPlugin>> classes,
            PluginServiceLocator pluginServiceLocator) {
        List<IPlugin> pluginInstances = new ArrayList<>();
        for (Class<? extends IPlugin> pluginClass : classes) {
            try {
                Constructor<? extends IPlugin> pluginCtor = pluginClass.getConstructor(PluginServiceLocator.class);

                // TODO: This is brittle, depends on convention of having a constructor taking only a PSL
                IPlugin pluginInstance = pluginCtor.newInstance(pluginServiceLocator);
                pluginInstance.registerAvailabilityListener(this);
                ComponentVersion version = pluginInstance.getVersionInfo();
                log.info("PLUGIN", "Guidance.PluginManager instantiated new plugin instance: " + version.componentName() + ":"
                        + version.revisionString());

                // If the plugin is required activate it by default
                if (requiredPluginClassNames.contains(pluginInstance.getClass().getName())) {
                    pluginInstance.setActivation(true);
                }

                pluginInstances.add(pluginInstance);
            } catch (Exception e) {
                log.error("PLUGIN", "Unable to instantiate: " + pluginClass.getCanonicalName(), e);
            }
        }

        return pluginInstances;
    }

    public List<IPlugin> getRegisteredPlugins() {
        return registeredPlugins;
    }

    @Override
    public String getComponentName() {
        return "Guidance.PluginManager";
    }

    @Override
    public void onStartup() {
        // Instantiate the plugins and register them
        ignoredPluginClassNames = (List<String>) node.getParameterTree().getList("~ignored_plugins", new ArrayList<>());
        requiredPluginClassNames = (List<String>) node.getParameterTree().getList("~required_plugins", new ArrayList<>());

        log.info("STARTUP", "Ignoring plugins: " + ignoredPluginClassNames.toString());
        log.info("STARTUP", "Requiring plugins: " + requiredPluginClassNames.toString());
        List<Class<? extends IPlugin>> pluginClasses = discoverPluginsOnClasspath();

        registeredPlugins = instantiatePluginsFromClasses(pluginClasses, pluginServiceLocator);
        for (IPlugin p : getRegisteredPlugins()) {
            ComponentVersion v = p.getVersionInfo();
            executor.submitPlugin(p);
            executor.initializePlugin(v.componentName(), v.revisionString()); // could provide all info in one arg
                                                                              // with v.toString()

            try {
                Thread.sleep(1000);
            } catch (InterruptedException e) {
                e.printStackTrace();
            }
        }

        // Setup the services related to plugin queries
        setupServices();

        // Configure the plugin availability topic and topic message factory
        NodeConfiguration nodeConfig = NodeConfiguration.newPrivate();
        messageFactory = nodeConfig.getTopicMessageFactory();
        pluginPublisher = node.newPublisher(messagingBaseUrl + "/" + availablePluginsTopicUrl,
                cav_msgs.PluginList._TYPE);
        pluginPublisher.setLatchMode(true);
        
        currentState.set(GuidanceState.STARTUP);
    }

    @Override
    public void onSystemReady() {
        currentState.set(GuidanceState.DRIVERS_READY);
    }

    @Override
    public void onActive() {
        currentState.set(GuidanceState.ACTIVE);

        for (IPlugin p : getRegisteredPlugins()) {
            ComponentVersion v = p.getVersionInfo();
            if (p.getActivation()) {
                executor.resumePlugin(v.componentName(), v.revisionString());
            }
        }
    }
    
    @Override
    public void onDeactivate() {
        currentState.set(GuidanceState.INACTIVE);
    }
    
    @Override
    public void onEngaged() {
        currentState.set(GuidanceState.ENGAGED);
    }

    @Override
    public void onCleanRestart() {
        shutdownPlugins();
        
        List<Class<? extends IPlugin>> pluginClasses = discoverPluginsOnClasspath();

        registeredPlugins = instantiatePluginsFromClasses(pluginClasses, pluginServiceLocator);
        for (IPlugin p : getRegisteredPlugins()) {
            ComponentVersion v = p.getVersionInfo();
            executor.submitPlugin(p);
            executor.initializePlugin(v.componentName(), v.revisionString());
            try {
                Thread.sleep(1000);
            } catch (InterruptedException e) {
                e.printStackTrace();
            }
        }
        
        currentState.set(GuidanceState.DRIVERS_READY);
    }

    /**
     * Cleanly shutdown all plugins that were started
     */
    private void shutdownPlugins() {
        // If we're shutting down, properly handle graceful plugin shutdown as well
        for (IPlugin p : getRegisteredPlugins()) {
            PluginState pState = executor.getPluginState(p.getVersionInfo().componentName(), p.getVersionInfo().revisionString());
            if (pState == PluginState.RESUMED || pState == PluginState.LOOPING) {
                ComponentVersion v = p.getVersionInfo();
                p.setActivation(false);
                executor.suspendPlugin(v.componentName(), v.revisionString());
            }
        }

        try {
            Thread.sleep(1000);
        } catch (InterruptedException e) {
            e.printStackTrace();
        }

        for (IPlugin p : getRegisteredPlugins()) {
            PluginState pState = executor.getPluginState(p.getVersionInfo().componentName(), p.getVersionInfo().revisionString());
            if (pState != PluginState.UNINITIALIZED) {
                ComponentVersion v = p.getVersionInfo();
                executor.terminatePlugin(v.componentName(), v.revisionString());
            }
        }
    }
    
    @Override
    public void onShutdown() {
        log.fatal(getComponentName() + " is about to SHUTDOWN!");
        
        currentState.set(GuidanceState.SHUTDOWN);

        shutdownPlugins();
        
        // Log the fatal error
        log.fatal("!!!!! Guidance component " + getComponentName() + " has entered a PANIC state !!!!!");

        // Alert the other ROS nodes to the FATAL condition
        IPublisher<SystemAlert> pub = pubSubService.getPublisherForTopic("system_alert", SystemAlert._TYPE);
        SystemAlert fatalBroadcast = pub.newMessage();
        fatalBroadcast.setDescription(getComponentName() + " has triggered a Guidance PANIC");
        fatalBroadcast.setType(SystemAlert.FATAL);
        pub.publish(fatalBroadcast);

        // Cancel the loop
        timingLoopThread.interrupt();
        loopThread.interrupt();
    }

    /**
     * Listen for availability change from the plugin instances
     * @param plugin The plugin who's availability has changed
     * @param availability The new state of that plugin's availability
     */
    @Override
    public void onAvailabilityChange(IPlugin plugin, boolean availability) {
        if (pluginPublisher == null) {
            // Bail if we can't yet publish
            return;
        }

        cav_msgs.PluginList availablePlugins = messageFactory.newFromType(cav_msgs.PluginList._TYPE);

        // Publish mock available plugin status
        Header h = messageFactory.newFromType(Header._TYPE);
        h.setStamp(node.getCurrentTime());
        h.setFrameId("0");
        h.setSeq(availablePluginsSeqNum++);
        availablePlugins.setHeader(h);

        /* Rather than maintain a separate list of plugins, which we'd have to walk anyway to update
         * just walk the main list every time one changes status. With a small number of plugins this
         * shouldn't be a performance concern
         */
        List<Plugin> pList = new ArrayList<>();
        for (IPlugin p : registeredPlugins) {
            if (p.getAvailability()) {
                Plugin pMsg = messageFactory.newFromType(Plugin._TYPE);
                ComponentVersion v = p.getVersionInfo();
                pMsg.setAvailable(p.getAvailability());
                pMsg.setName(v.componentName());
                pMsg.setVersionId(v.revisionString());
                pMsg.setActivated(p.getActivation());
                pMsg.setRequired(requiredPluginClassNames.contains(p.getClass().getName()));
                pList.add(pMsg);
            }
        }

		//Sort
		pList.sort(
			(Plugin p1, Plugin p2) -> p1.getName().compareToIgnoreCase(p2.getName())
		);

        availablePlugins.setPlugins(pList);
        pluginPublisher.publish(availablePlugins);
    }

    /**
     * Configure all the services to respond with dummy data
     */
    private void setupServices() {
        registeredPluginService = node.newServiceServer(messagingBaseUrl + "/" + getRegisteredPluginsServiceUrl,
                PluginList._TYPE, new ServiceResponseBuilder<PluginListRequest, PluginListResponse>() {
                    @Override
                    public void build(PluginListRequest pluginListRequest, PluginListResponse pluginListResponse)
                            throws ServiceException {
                        NodeConfiguration nodeConfig = NodeConfiguration.newPrivate();
                        MessageFactory factory = nodeConfig.getTopicMessageFactory();

                        // TODO: Refactor this out to the PluginList message, not the Plugin msg
                        Header h = factory.newFromType(Header._TYPE);
                        h.setStamp(node.getCurrentTime());
                        h.setFrameId("0");
                        h.setSeq(registeredPluginsSeqNum++);
                        pluginListResponse.setHeader(h);

                        List<Plugin> pList = new ArrayList<>();
                        for (IPlugin p : registeredPlugins) {
                            Plugin p0 = factory.newFromType(Plugin._TYPE);
                            ComponentVersion v = p.getVersionInfo();
                            p0.setAvailable(p.getAvailability());
                            p0.setName(v.componentName());
                            p0.setVersionId(v.revisionString());
                            p0.setActivated(p.getActivation());
                            p0.setRequired(requiredPluginClassNames.contains(p.getClass().getName()));
                            pList.add(p0);
                        }

						//Sort
						pList.sort(
						  (Plugin p1, Plugin p2) -> p1.getName().compareToIgnoreCase(p2.getName())
						);

                        pluginListResponse.setPlugins(pList);
                    }
                });

        activePluginService = node.newServiceServer(messagingBaseUrl + "/" + getActivePluginsServiceUrl,
                PluginList._TYPE, new ServiceResponseBuilder<PluginListRequest, PluginListResponse>() {
                    @Override
                    public void build(PluginListRequest pluginListRequest, PluginListResponse pluginListResponse)
                            throws ServiceException {
                        NodeConfiguration nodeConfig = NodeConfiguration.newPrivate();
                        MessageFactory factory = nodeConfig.getTopicMessageFactory();

                        Header h = factory.newFromType(Header._TYPE);
                        h.setStamp(node.getCurrentTime());
                        h.setFrameId("0");
                        h.setSeq(activePluginsSeqNum++);
                        pluginListResponse.setHeader(h);

                        List<Plugin> pList = new ArrayList<>();
                        // Walk the plugin list and see which ones are active
                        for (IPlugin p : registeredPlugins) {
                            if (p.getActivation()) {
                                Plugin p0 = factory.newFromType(Plugin._TYPE);
                                ComponentVersion v = p.getVersionInfo();
                                p0.setAvailable(p.getAvailability());
                                p0.setName(v.componentName());
                                p0.setVersionId(v.revisionString());
                                p0.setActivated(p.getActivation());
                                p0.setRequired(requiredPluginClassNames.contains(p.getClass().getName()));
                                pList.add(p0);
                            }
                        }

						//Sort
						pList.sort(
						  (Plugin p1, Plugin p2) -> p1.getName().compareToIgnoreCase(p2.getName())
						);

                        pluginListResponse.setPlugins(pList);
                    }
                });

        activatePluginService = node.newServiceServer(messagingBaseUrl + "/" + activatePluginServiceUrl,
                PluginActivation._TYPE,
                new ServiceResponseBuilder<PluginActivationRequest, PluginActivationResponse>() {
                    @Override
                    public void build(PluginActivationRequest pluginActivationRequest,
                            PluginActivationResponse pluginActivationResponse) throws ServiceException {
                        // Walk the plugin list and see which one matches the name and version
                        for (IPlugin p : registeredPlugins) {
                        	ComponentVersion v = p.getVersionInfo();
                            if (pluginActivationRequest.getPluginName().equals(v.componentName())
                                    && pluginActivationRequest.getPluginVersion().equals(v.revisionString())) {
                                // Match detected
                                if (!requiredPluginClassNames.contains(p.getClass().getName())) {
                                    // Can't change state of required plugins
                                    p.setActivation(pluginActivationRequest.getActivated());
                                }
                                pluginActivationResponse.setNewState(p.getActivation());
                                return;
                            }
                        }

                        pluginActivationResponse.setNewState(false);
                    }
                });
    }

    @Override
    public void onStateChange(GuidanceAction action) {
        log.debug("GUIDANCE_STATE", getComponentName() + " received action: " + action);
        switch (action) {
        case INTIALIZE:
            jobQueue.add(this::onSystemReady);
            break;
        case ACTIVATE:
            jobQueue.add(this::onActive);
            break;
        case DEACTIVATE:
            jobQueue.add(this::onDeactivate);
            break;
        case ENGAGE:
            jobQueue.add(this::onEngaged);
            break;
        case SHUTDOWN:
            jobQueue.add(this::onShutdown);
            break;
        case PANIC_SHUTDOWN:
            jobQueue.add(this::onPanic);
            break;
        case RESTART:
            jobQueue.add(this::onCleanRestart);
            break;
        default:
            throw new RosRuntimeException(getComponentName() + "received unknow instruction from guidance state machine.");
        }
    }

	@Override
	public ITacticalPlugin getTacticalPluginByName(String pluginName) {
        for (IPlugin p : registeredPlugins) {
            if (p instanceof ITacticalPlugin && p.getVersionInfo().componentName().equals(pluginName)) {
                return (ITacticalPlugin) p;
            }
        }

        return null;
	}
    
}<|MERGE_RESOLUTION|>--- conflicted
+++ resolved
@@ -92,12 +92,8 @@
 
     public PluginManager(GuidanceStateMachine stateMachine, IPubSubService pubSubManager, 
     IGuidanceCommands commands, IManeuverInputs maneuverInputs, RouteService routeService,
-<<<<<<< HEAD
-    ConnectedNode node, IConflictDetector conflictDetector, ITrajectoryConverter trajectoryConverter,
-    ILightBarManager lightBarManager) {
-=======
-    ConnectedNode node, IMobilityRouter router, IConflictDetector conflictDetector, ITrajectoryConverter trajectoryConverter) {
->>>>>>> cc15f2a0
+    ConnectedNode node, IMobilityRouter router, IConflictDetector conflictDetector,
+     ITrajectoryConverter trajectoryConverter, ILightBarManager lightBarManager) {
         super(stateMachine, pubSubManager, node);
         this.executor = new PluginExecutor();
 
@@ -107,11 +103,7 @@
                 pubSubService, 
                 new RosParameterSource(node.getParameterTree()), 
                 new ManeuverPlanner(commands, maneuverInputs), 
-<<<<<<< HEAD
-                routeService, conflictDetector, trajectoryConverter, lightBarManager);
-=======
-                routeService, router , conflictDetector, trajectoryConverter);
->>>>>>> cc15f2a0
+                routeService, router , conflictDetector, trajectoryConverter, lightBarManager);
     }
 
     /**
