--- conflicted
+++ resolved
@@ -158,11 +158,7 @@
         StopandWait sw;
         sw.wm_=cmw;
         sw.current_speed_=maneuver.stop_and_wait_maneuver.start_speed;
-<<<<<<< HEAD
         std::vector <PointSpeedPair> points= sw.maneuvers_to_points(maneuvers, starting_downtrack, cmw, state);
-=======
-        std::vector <PointSpeedPair> points= sw.maneuvers_to_points(maneuvers, starting_downtrack);
->>>>>>> 67982883
 
         //Check else condition maneuver
         cav_msgs::Maneuver maneuver_2 = maneuver;
@@ -172,23 +168,14 @@
         //Less than min trajectory time
         maneuver_2.stop_and_wait_maneuver.end_time = ros::Time(3.0 + maneuver_2.stop_and_wait_maneuver.start_time.toSec()); 
         maneuvers[0] = maneuver_2;
-<<<<<<< HEAD
         std::vector <PointSpeedPair> coverage_points= sw.maneuvers_to_points(maneuvers, starting_downtrack, cmw, state);
-=======
-        std::vector <PointSpeedPair> coverage_points= sw.maneuvers_to_points(maneuvers, maneuver_2.stop_and_wait_maneuver.start_dist);
->>>>>>> 67982883
 
         //Maneuver_3- jerk req > max permittable
         cav_msgs::Maneuver maneuver_3 = maneuver;
         maneuver_3.stop_and_wait_maneuver.start_time = ros::Time::now();
         maneuver_3.stop_and_wait_maneuver.end_time = ros::Time(3.0 + maneuver_3.stop_and_wait_maneuver.start_time.toSec());
         maneuvers[0] = maneuver_3;
-<<<<<<< HEAD
         coverage_points= sw.maneuvers_to_points(maneuvers, starting_downtrack, cmw, state);
-=======
-        sw.current_speed_=maneuver_3.stop_and_wait_maneuver.start_speed;
-        coverage_points= sw.maneuvers_to_points(maneuvers, starting_downtrack);
->>>>>>> 67982883
 
         //Downsample points
         auto downsampled_points = carma_utils::containers::downsample_vector(points,8);
