/*
 * Copyright (C) 2019-2020 LEIDOS.
 *
 * Licensed under the Apache License, Version 2.0 (the "License"); you may not
 * use this file except in compliance with the License. You may obtain a copy of
 * the License at
 *
 * http://www.apache.org/licenses/LICENSE-2.0
 *
 * Unless required by applicable law or agreed to in writing, software
 * distributed under the License is distributed on an "AS IS" BASIS, WITHOUT
 * WARRANTIES OR CONDITIONS OF ANY KIND, either express or implied. See the
 * License for the specific language governing permissions and limitations under
 * the License.
 */

#include <ros/ros.h>
#include <string>
#include <algorithm>
#include <memory>
#include <boost/uuid/uuid_generators.hpp>
#include <boost/uuid/uuid_io.hpp>
#include <lanelet2_core/geometry/Point.h>
#include <trajectory_utils/trajectory_utils.h>
#include <trajectory_utils/conversions/conversions.h>
#include <sstream>
#include <carma_utils/containers/containers.h>
#include <Eigen/Core>
#include <Eigen/Geometry>
#include <Eigen/LU>
#include <Eigen/SVD>
#include <unordered_set>
#include "stop_and_wait_plugin.h"
#include <vector>
#include <cav_msgs/Trajectory.h>
#include <cav_msgs/StopAndWaitManeuver.h>
#include <lanelet2_core/primitives/Lanelet.h>
#include <lanelet2_core/geometry/LineString.h>
#include <carma_wm/CARMAWorldModel.h>
#include <carma_utils/containers/containers.h>
#include <carma_wm/Geometry.h>
#include <cav_msgs/TrajectoryPlanPoint.h>
#include <cav_msgs/TrajectoryPlan.h>
#include <math.h>



using oss = std::ostringstream;

namespace stop_and_wait_plugin
{
    void StopandWait::initialize()
    {
        nh_.reset(new ros::CARMANodeHandle());
        pnh_.reset(new ros::CARMANodeHandle("~"));
        pnh2_.reset(new ros::CARMANodeHandle("/"));

        trajectory_srv_ = nh_->advertiseService("plan_trajectory",&StopandWait::plan_trajectory_cb, this);
        
        plugin_discovery_pub_ = nh_->advertise<cav_msgs::Plugin>("plugin_discovery",1);
        plugin_discovery_msg_.name = "StopandWaitPlugin";
        plugin_discovery_msg_.versionId = "v1.0";
        plugin_discovery_msg_.available = true;
        plugin_discovery_msg_.activated = false;
        plugin_discovery_msg_.type = cav_msgs::Plugin::TACTICAL;
        plugin_discovery_msg_.capability = "tactical_plan/plan_trajectory";
        
        pose_sub_ = nh_->subscribe("current_pose",1, &StopandWait::pose_cb, this);
        twist_sub_ = nh_->subscribe("current_velocity", 1, &StopandWait::twist_cb, this);

        wml_.reset(new carma_wm::WMListener());
        wm_ = wml_->getWorldModel();
        
        pnh_->param<double>("minimal_trajectory_duration", minimal_trajectory_duration_);
        pnh_->param<double>("max_jerk_limit", max_jerk_limit_);
        pnh_->param<double>("min_timestep",min_timestep_);
        pnh_->param<double>("min_jerk", min_jerk_limit_);

        ros::CARMANodeHandle::setSpinCallback([this]() -> bool
        {
            plugin_discovery_pub_.publish(plugin_discovery_msg_);
            return true;
        });
    }

    void StopandWait::run()
    {
        initialize();
        double spin_rate = pnh_->param<double>("spin_rate_hz",10.0);
        ros::CARMANodeHandle::setSpinRate(spin_rate);
        ros::CARMANodeHandle::spin();
    }

    void StopandWait::pose_cb(const geometry_msgs::PoseStampedConstPtr& msg)
    {
        pose_msg_ = geometry_msgs::PoseStamped(*msg.get());
    }
    
    void StopandWait::twist_cb(const geometry_msgs::TwistStampedConstPtr& msg)
    {
        current_speed_ = msg->twist.linear.x;
    }
    
    bool StopandWait::plan_trajectory_cb(cav_srvs::PlanTrajectoryRequest& req, cav_srvs::PlanTrajectoryResponse& resp)
    {
        lanelet::BasicPoint2d veh_pos(req.vehicle_state.X_pos_global,req.vehicle_state.Y_pos_global);
        double current_downtrack = wm_->routeTrackPos(veh_pos).downtrack;

        std::vector<cav_msgs::Maneuver> maneuver_plan;
        for(const auto maneuver : req.maneuver_plan.maneuvers)
        {
            if(maneuver.type == cav_msgs::Maneuver::STOP_AND_WAIT)
            {
                maneuver_plan.push_back(maneuver);
            }
        }

<<<<<<< HEAD
        std::vector<PointSpeedPair> points_and_target_speeds = maneuvers_to_points(maneuver_plan, current_downtrack, wm_, req.vehicle_state);
=======
        std::vector<PointSpeedPair> points_and_target_speeds = maneuvers_to_points(maneuver_plan, current_downtrack);
>>>>>>> 67982883

        auto downsampled_points = 
            carma_utils::containers::downsample_vector(points_and_target_speeds,downsample_ratio_);

        //Trajectory plan
        cav_msgs::TrajectoryPlan  trajectory;
        trajectory.header.frame_id = "map";
        trajectory.header.stamp = ros::Time::now();
        trajectory.trajectory_id = boost::uuids::to_string(boost::uuids::random_generator()());

        trajectory.trajectory_points = compose_trajectory_from_centerline(downsampled_points,req.vehicle_state);
        trajectory.initial_longitudinal_velocity = req.vehicle_state.longitudinal_vel;
        resp.trajectory_plan = trajectory;
        resp.related_maneuvers.push_back(cav_msgs::Maneuver::STOP_AND_WAIT);
        resp.maneuver_status.push_back(cav_srvs::PlanTrajectory::Response::MANEUVER_IN_PROGRESS);

        return true;
    }

    std::vector<PointSpeedPair> StopandWait::maneuvers_to_points(const std::vector<cav_msgs::Maneuver>& maneuvers,
<<<<<<< HEAD
                                                                      double max_starting_downtrack,
                                                                      const carma_wm::WorldModelConstPtr& wm, const cav_msgs::VehicleState& state)
=======
                                                                      double max_starting_downtrack)
>>>>>>> 67982883
    {
        std::vector<PointSpeedPair> points_and_target_speeds;
        std::unordered_set<lanelet::Id> visited_lanelets;

        bool first = true;
        for(const auto& maneuver : maneuvers)
        {
            if(maneuver.type != cav_msgs::Maneuver::STOP_AND_WAIT)
            {
                throw std::invalid_argument ("Stop and Wait Maneuver Plugin doesn't support this maneuver type");
            }
            cav_msgs::StopAndWaitManeuver stop_and_wait_maneuver= maneuver.stop_and_wait_maneuver;

            double starting_downtrack = stop_and_wait_maneuver.start_dist;  //starting downtrack recorded in message
            if(first)   //check for first maneuver in vector 
            {
                if(starting_downtrack > max_starting_downtrack)
                {
                    starting_downtrack = max_starting_downtrack;
                }
                first = false;

            }
           
            double ending_downtrack = stop_and_wait_maneuver.end_dist; 
            double start_speed = current_speed_;    //Get static value of current speed at start of planning
            //maneuver_time_ = ros::Duration(stop_and_wait_maneuver.end_time - stop_and_wait_maneuver.start_time).toSec();
            
<<<<<<< HEAD
            maneuver_time_ = (3*(ending_downtrack - starting_downtrack))/(2*start_speed);

            double delta_time, curr_time;
            if(start_speed < epsilon_ )  //If at end_dist return zero speed trajectory
=======
            double delta_time;
            double curr_time;
            if(current_speed_ == 0 && starting_downtrack >= ending_downtrack)  //If at end_dist return zero speed trajectory
>>>>>>> 67982883
            {
                ///guidance/route/destination_downtrack_range
                auto shortest_path = wm_->getRoute()->shortestPath();
                if(ending_downtrack  >= wm_->routeTrackPos(shortest_path.back().centerline2d().back()).downtrack ){
                    destination_downtrack_range = std::abs(ending_downtrack - starting_downtrack);
                    std::cout<<"destination downtrack range: "<< destination_downtrack_range<<std::endl;
                }

                delta_time = min_timestep_;
                curr_time = 0.0;
                //wait
                lanelet::BasicPoint2d curr_pose (pose_msg_.pose.position.x,pose_msg_.pose.position.y);
                while(curr_time < minimal_trajectory_duration_)
                {
                    PointSpeedPair pair;
                    pair.point = curr_pose;
                    pair.speed = 0.0;
                    points_and_target_speeds.push_back(pair);
                    curr_time += delta_time;

                    points_and_target_speeds.push_back(pair);
                }
            }
            else
            {
                double jerk_req = (2*start_speed)/pow(maneuver_time_,2);
                //double start_speed = current_speed_;    //Get static value of current speed at start of planning
                if(jerk_req > max_jerk_limit_)
                {
                    //unsafe to stop at the required jerk - reset to max_jerk and go beyond the maneuver end_dist
                    jerk_ = max_jerk_limit_;  
                    double travel_dist_new = start_speed * maneuver_time_ - (0.167 * jerk_ * pow(maneuver_time_,3));
                    ending_downtrack = travel_dist_new + starting_downtrack;

                    auto shortest_path = wm_->getRoute()->shortestPath();
                    if(ending_downtrack > wm_->routeTrackPos(shortest_path.back().centerline2d().back()).downtrack)
                    {
                        ROS_ERROR("Ending distance is beyond known route");
                        throw std::invalid_argument("Ending distance is beyond known route"); 
                    }
                }
                else jerk_ = jerk_req;
                //get all the lanelets in between starting and ending downtrack on shortest path
                auto lanelets = wm_->getLaneletsBetween(starting_downtrack, ending_downtrack, true);
                //record all the lanelets to be added to path
                std::vector<lanelet::ConstLanelet> lanelets_to_add;
                for (auto& l : lanelets)
                {
                    if(visited_lanelets.find(l.id()) == visited_lanelets.end())
                    {
                        lanelets_to_add.push_back(l);
                        visited_lanelets.insert(l.id());
                    }
                }

                lanelet::BasicLineString2d route_geometry = carma_wm::geometry::concatenate_lanelets(lanelets_to_add);
                int nearest_pt_index = getNearestRouteIndex(route_geometry,state);
                lanelet::BasicLineString2d future_route_geometry(route_geometry.begin() + nearest_pt_index, route_geometry.end());
                
                int points_count = future_route_geometry.size();
                delta_time = maneuver_time_/(points_count-1);

                first = true;
                curr_time = 0.0;

                for(auto p : future_route_geometry)
                {
                    if (first && points_and_target_speeds.empty())
                    {
                        first = false;

                        continue; //Skip the first point to avoid duplicates from previous maneuver
                    }
                    PointSpeedPair pair;
                    pair.point = p;
                    pair.speed = start_speed - (0.5 * jerk_ * pow(curr_time,2));
                    if(pair.speed < 0.01){
                        pair.speed = 0.0;
                    }

                    if(p == future_route_geometry.back()) 
                    {
                        pair.speed = 0.0;    //force speed to 0 at last point
                    }
                    curr_time +=delta_time;

                    points_and_target_speeds.push_back(pair);
                }
            }
            //If planned time is less than min trajectory duration add zero speed points
            while(curr_time < minimal_trajectory_duration_)
            {
                PointSpeedPair pair;
                pair.point = points_and_target_speeds.back().point;
                pair.speed = 0.0;
                curr_time += delta_time;
                points_and_target_speeds.push_back(pair);
            }
            
        }
        
        return points_and_target_speeds;
    }

    std::vector<cav_msgs::TrajectoryPlanPoint> StopandWait::compose_trajectory_from_centerline(
    const std::vector<PointSpeedPair>& points, const cav_msgs::VehicleState& state)
    {
        int nearest_pt_index = getNearestPointIndex(points,state);
        std::vector<PointSpeedPair> future_points(points.begin() + nearest_pt_index, points.end()); // Points in front of current vehicle position
        //Get yaw - geometrically
        std::vector<double> yaw_values;
        for(size_t i=0 ;i < future_points.size()-1 ;i++)
        {
            double yaw = atan((future_points[i+1].point.y() - future_points[i].point.y())/ (future_points[i+1].point.x() - future_points[i].point.x()));
            yaw_values.push_back(yaw);
        }
        yaw_values.push_back(0.0); //No rotation from last point

        //get target time from speed
        std::vector<double> target_times;
        std::vector<lanelet::BasicPoint2d> trajectory_locations;
        std::vector<double> trajectory_speeds;
        //split point speed pair
        splitPointSpeedPairs(future_points,&trajectory_locations,&trajectory_speeds);
        std::vector<double> downtracks = carma_wm::geometry::compute_arc_lengths(trajectory_locations);

        //get trajectory time from distance and speed
        speed_to_time(downtracks, trajectory_speeds,target_times, jerk_);
        std::vector <cav_msgs::TrajectoryPlanPoint> traj;
        ros::Time start_time = ros::Time::now();
        cav_msgs::TrajectoryPlanPoint traj_prev;
        traj_prev.x= future_points[0].point.x();
        traj_prev.y = future_points[0].point.y();
        traj_prev.yaw = yaw_values[0];
        traj_prev.target_time = start_time;

        for (size_t i=0; i < future_points.size(); i++)
        {
            cav_msgs::TrajectoryPlanPoint traj_point;
            if(trajectory_speeds[i] > 0){
                traj_point.x = future_points[i].point.x();
                traj_point.y = future_points[i].point.y();
                traj_point.yaw = yaw_values[i];
                traj_point.target_time = start_time + ros::Duration(target_times[i]);
            }
            else    //speed_to_time doesn't work for 0.0 speed
            {
                traj_point.x=traj_prev.x;
                traj_point.y=traj_prev.y;
                traj_point.yaw=traj_prev.yaw;
                traj_point.target_time = traj_prev.target_time + ros::Duration(min_timestep_);
                
            }
            traj_point.controller_plugin_name = "default";
            traj_point.planner_plugin_name =plugin_discovery_msg_.name;
            traj.push_back(traj_point);
            traj_prev = traj_point;
        }
        
        return traj;
    }

    void StopandWait::speed_to_time(const std::vector<double>& downtrack, const std::vector<double>& speeds,std::vector<double>& times, double jerk) const
    {
        if(downtrack.size() !=speeds.size())
        {
            throw std::invalid_argument("Input vector sizes do not match");
        }
        if (downtrack.empty())
        {
            throw std::invalid_argument("Input vectors are empty");
        }

        times.reserve(downtrack.size());  

        //Uses equation 
        //d_t = sqrt(2(d_v)/j)
        double prev_speed = speeds[0];
        double prev_time = 0.0;
        double prev_pos = downtrack[0];
        times.push_back(prev_time);
        for(int i=1; i <downtrack.size();i++)
        {
            double cur_speed = speeds[i];
            double delta_v = std::abs(cur_speed - prev_speed);
            double dt = sqrt(2*delta_v/jerk);
            double inst_acc = jerk * dt;
            if(jerk < min_jerk_limit_)    //Below minimum jerk slow down is ignored, treat as constant velocity
            {
                double cur_pos = downtrack[i];
                double delta_x = cur_pos - prev_pos;
                dt = delta_x/cur_speed;
            }
            double cur_time = dt + prev_time;
            times.push_back(cur_time);

            prev_speed = cur_speed;
            prev_time = cur_time;
            prev_pos = downtrack[i];
        }
    }


    int StopandWait::getNearestPointIndex(const std::vector<PointSpeedPair>& points, const cav_msgs::VehicleState& state) const
    {
        lanelet::BasicPoint2d veh_point(state.X_pos_global, state.Y_pos_global);
        double min_distance = std::numeric_limits<double>::max();
        int i = 0;
        int best_index = 0;
        for (const auto& p : points)
        {
            double distance = lanelet::geometry::distance2d(p.point, veh_point);
            if (distance < min_distance)
            {
            best_index = i;
            min_distance = distance;
            }
            i++;
        }

        return best_index;

    }


    int StopandWait::getNearestRouteIndex(lanelet::BasicLineString2d& points, const cav_msgs::VehicleState& state)
    {
        lanelet::BasicPoint2d veh_point(state.X_pos_global, state.Y_pos_global);
                double min_distance = std::numeric_limits<double>::max();
        int i = 0;
        int best_index = 0;
        for (const auto& p : points)
        {
            double distance = lanelet::geometry::distance2d(p,veh_point);
            if (distance < min_distance)
            {
            best_index = i;
            min_distance = distance;
            }
            i++;
        }
        return best_index;

    }

    void StopandWait::splitPointSpeedPairs(const std::vector<PointSpeedPair>& points, std::vector<lanelet::BasicPoint2d>* basic_points,
                        std::vector<double>* speeds) const
    {
        basic_points->reserve(points.size());
        speeds->reserve(points.size());

        for (const auto& p : points)
        {
            basic_points->push_back(p.point);
            speeds->push_back(p.speed);
        }
    }

}<|MERGE_RESOLUTION|>--- conflicted
+++ resolved
@@ -115,11 +115,7 @@
             }
         }
 
-<<<<<<< HEAD
         std::vector<PointSpeedPair> points_and_target_speeds = maneuvers_to_points(maneuver_plan, current_downtrack, wm_, req.vehicle_state);
-=======
-        std::vector<PointSpeedPair> points_and_target_speeds = maneuvers_to_points(maneuver_plan, current_downtrack);
->>>>>>> 67982883
 
         auto downsampled_points = 
             carma_utils::containers::downsample_vector(points_and_target_speeds,downsample_ratio_);
@@ -140,12 +136,8 @@
     }
 
     std::vector<PointSpeedPair> StopandWait::maneuvers_to_points(const std::vector<cav_msgs::Maneuver>& maneuvers,
-<<<<<<< HEAD
                                                                       double max_starting_downtrack,
                                                                       const carma_wm::WorldModelConstPtr& wm, const cav_msgs::VehicleState& state)
-=======
-                                                                      double max_starting_downtrack)
->>>>>>> 67982883
     {
         std::vector<PointSpeedPair> points_and_target_speeds;
         std::unordered_set<lanelet::Id> visited_lanelets;
@@ -174,16 +166,10 @@
             double start_speed = current_speed_;    //Get static value of current speed at start of planning
             //maneuver_time_ = ros::Duration(stop_and_wait_maneuver.end_time - stop_and_wait_maneuver.start_time).toSec();
             
-<<<<<<< HEAD
             maneuver_time_ = (3*(ending_downtrack - starting_downtrack))/(2*start_speed);
 
             double delta_time, curr_time;
             if(start_speed < epsilon_ )  //If at end_dist return zero speed trajectory
-=======
-            double delta_time;
-            double curr_time;
-            if(current_speed_ == 0 && starting_downtrack >= ending_downtrack)  //If at end_dist return zero speed trajectory
->>>>>>> 67982883
             {
                 ///guidance/route/destination_downtrack_range
                 auto shortest_path = wm_->getRoute()->shortestPath();
