--- conflicted
+++ resolved
@@ -128,9 +128,6 @@
             //Do nothing
             return true;
         }
-<<<<<<< HEAD
-        std::vector<PointSpeedPair> points_and_target_speeds = maneuvers_to_points(maneuver_plan, current_downtrack, wm_, req.vehicle_state);
-=======
 
         // Update state to correctly reflect current pos
         auto curr_state = req.vehicle_state;
@@ -138,7 +135,6 @@
         curr_state.Y_pos_global = pose_msg_.pose.position.y;
 
         std::vector<PointSpeedPair> points_and_target_speeds = maneuvers_to_points(maneuver_plan, current_downtrack, wm_, curr_state);
->>>>>>> 2375ae86
 
         auto downsampled_points = 
             carma_utils::containers::downsample_vector(points_and_target_speeds,downsample_ratio_);
@@ -148,15 +144,9 @@
         trajectory.header.frame_id = "map";
         trajectory.header.stamp = ros::Time::now();
         trajectory.trajectory_id = boost::uuids::to_string(boost::uuids::random_generator()());
-<<<<<<< HEAD
-
-        trajectory.trajectory_points = compose_trajectory_from_centerline(downsampled_points,req.vehicle_state);
-
-=======
       
         trajectory.trajectory_points = compose_trajectory_from_centerline(downsampled_points,curr_state);
         ROS_DEBUG_STREAM("Trajectory points size:"<<trajectory.trajectory_points.size());
->>>>>>> 2375ae86
         trajectory.initial_longitudinal_velocity = req.vehicle_state.longitudinal_vel;
         resp.trajectory_plan = trajectory;
         resp.related_maneuvers.push_back(cav_msgs::Maneuver::STOP_AND_WAIT);
