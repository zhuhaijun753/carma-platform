--- conflicted
+++ resolved
@@ -26,8 +26,4 @@
 # Map: The priorities/costs associated with each plugin during the planning 
 # process, values will be normalized at runtime
 # Unit: N/a
-<<<<<<< HEAD
-plugin_priorities: {AutowarePlugin: 10.0, GlidepathPlugin: 5.0, RouteFollowingPlugin: 4.0}
-=======
-plugin_priorities: {CruisingPlugin: 10.0}
->>>>>>> 5cbe8a54
+plugin_priorities: {RouteFollowingPlugin: 4.0}