#!/bin/bash

# Kill all ROS related processes
pkill -f ros

<<<<<<< HEAD
=======
# Kill all ROS related processes
pkill -f ros

>>>>>>> 170ecab0
# Source ROS (Must be called after ROS_HOME assignment)
# Assumes ROS Java was installed as package and included in this source
source /opt/ros/kinetic/setup.bash

# Source platform and set ros environment variables
source /opt/carma/app/bin/setup.bash

# Set ros to run from /opt/carma instead of home directory
export ROS_HOME=/opt/carma/.ros

# Remove bad launch.pid file if it exists
rm /opt/carma/launch.pid

# Launch platform
rosBagRecord=$1
roslaunch --pid=/opt/carma/launch.pid carma saxton_cav.launch use_rosbag:=$rosBagRecord<|MERGE_RESOLUTION|>--- conflicted
+++ resolved
@@ -3,12 +3,9 @@
 # Kill all ROS related processes
 pkill -f ros
 
-<<<<<<< HEAD
-=======
 # Kill all ROS related processes
 pkill -f ros
 
->>>>>>> 170ecab0
 # Source ROS (Must be called after ROS_HOME assignment)
 # Assumes ROS Java was installed as package and included in this source
 source /opt/ros/kinetic/setup.bash
